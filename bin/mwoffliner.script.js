#!/bin/sh
<<<<<<< HEAD
':' //# -*- mode: js -*-; exec /usr/bin/env node --max_inlined_source_size=100000 --max-old-space-size=9000 --stack-size=42000 "$0" "$@"
=======
":"; //# -*- mode: js -*-; exec /usr/bin/env node --max_inlined_source_size=100000 --max-old-space-size=9000 --stack-size=42000 "$0" "$@"
>>>>>>> 0e45178d

"use strict";

const yargs = require("yargs");
// const mwofflinerLib = require("../lib/mwoffliner.lib.js");
const mwofflinerVars = require("../lib/mwoffliner.vars");

/************************************/
/* Command Parsing ******************/
/************************************/

const { parameterList } = require("../lib/parameterList");

let argv = yargs
  .usage(
    `Create a fancy HTML dump of a Mediawiki instance in a directory or as a ZIM file
Usage: $0'
Example, as a system tool:
    mwoffliner --mwUrl=https://en.wikipedia.org/ --adminEmail=foo@bar.net
Or, as a node script:
    node mwoffliner.js --mwUrl=https://en.wikipedia.org/ --adminEmail=foo@bar.net
Or, as a npm script: '
    npm run mwoffliner -- --mwUrl=https://en.wikipedia.org/ --adminEmail=foo@bar.net`
  )
  .require(parameterList.filter(param => param.required).map(param => param.name));

parameterList.forEach(param => argv.describe(param.name, param.description));

argv = argv.strict().argv;

// mwofflinerLib.main(argv);
mwofflinerVars.execute(argv);<|MERGE_RESOLUTION|>--- conflicted
+++ resolved
@@ -1,9 +1,5 @@
 #!/bin/sh
-<<<<<<< HEAD
-':' //# -*- mode: js -*-; exec /usr/bin/env node --max_inlined_source_size=100000 --max-old-space-size=9000 --stack-size=42000 "$0" "$@"
-=======
-":"; //# -*- mode: js -*-; exec /usr/bin/env node --max_inlined_source_size=100000 --max-old-space-size=9000 --stack-size=42000 "$0" "$@"
->>>>>>> 0e45178d
+':'; //# -*- mode: js -*-; exec /usr/bin/env node --max_inlined_source_size=100000 --max-old-space-size=9000 --stack-size=42000 "$0" "$@"
 
 "use strict";
 
