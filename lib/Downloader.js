--- conflicted
+++ resolved
@@ -19,7 +19,6 @@
 function getPort(urlObj) {
     return urlObj.port || (urlObj.protocol && urlObj.protocol.substring(0, 5) === 'https' ? 443 : 80);
 }
-<<<<<<< HEAD
 
 // Registers a URL as optional.  We don't necessarily expect this URL to be
 // present, so no error will be printed if fetching returns a value other
@@ -199,194 +198,6 @@
           U.exitIfError(error, `Unable to write ${path} (${url})`);
           optQueue.push({ path: path, size: content.length });
           callback(error, responseHeaders);
-=======
-var Downloader = /** @class */ (function () {
-    function Downloader(logger, mw, uaString, reqTimeout) {
-        this.loginCookie = '';
-        this.logger = logger;
-        this.uaString = uaString;
-        this.loginCookie = '';
-        this.requestTimeout = reqTimeout;
-        this.webUrlPort = getPort(url_1.default.parse("" + mw.base + mw.wikiPath + "/"));
-        // Optional URLs will not have an error message if they are
-        // are not found.
-        this.optionalUrls = new Set();
-    }
-    // Registers a URL as optional.  We don't necessarily expect this URL to be
-    // present, so no error will be printed if fetching returns a value other
-    // than 200.
-    // Note that this also means that only a single attempt to download them
-    // will be made if a status code other than 200 is returned.
-    Downloader.prototype.registerOptionalUrl = function (url) {
-        this.optionalUrls.add(url);
-    };
-    Downloader.prototype.getRequestOptionsFromUrl = function (url, compression) {
-        var urlObj = url_1.default.parse(url);
-        var headers = {
-            'accept': 'text/html; charset=utf-8; profile="https://www.mediawiki.org/wiki/Specs/HTML/1.8.0"',
-            'cache-control': 'public, max-stale=2678400',
-            'accept-encoding': (compression ? 'gzip, deflate' : ''),
-            'user-agent': this.uaString,
-            'cookie': this.loginCookie,
-        };
-        return {
-            protocol: urlObj.protocol,
-            hostname: urlObj.hostname,
-            port: getPort(urlObj),
-            headers: headers,
-            path: urlObj.path,
-            method: url.indexOf('action=login') > -1 ? 'POST' : 'GET',
-        };
-    };
-    Downloader.prototype.downloadContent = function (url, callback) {
-        var _this = this;
-        var retryCount = 0;
-        var responseHeaders = {};
-        var self = this;
-        this.logger.log("Downloading " + decodeURI(url) + "...");
-        async.retry(3, function (finished) {
-            var request;
-            var calledFinished = false;
-            function callFinished(timeout, message, data) {
-                if (!calledFinished) {
-                    calledFinished = true;
-                    if (message) {
-                        console.error(message);
-                        request.abort();
-                    }
-                    request = undefined;
-                    setTimeout(finished, timeout, message, data);
-                }
-            }
-            retryCount += 1;
-            /* Analyse url */
-            var options = self.getRequestOptionsFromUrl(url, true);
-            /* Protocol detection */
-            var protocol;
-            if (options.protocol === 'http:') {
-                protocol = follow_redirects_1.http;
-            }
-            else if (options.protocol === 'https:') {
-                protocol = follow_redirects_1.https;
-            }
-            else {
-                console.error("Unable to determine the protocol of the following url (" + options.protocol + "), switched back to " + (_this.webUrlPort === 443 ? 'https' : 'http') + ": " + url);
-                if (_this.webUrlPort === 443) {
-                    protocol = follow_redirects_1.https;
-                    url = url.replace(options.protocol, 'https:');
-                }
-                else {
-                    protocol = follow_redirects_1.http;
-                    url = url.replace(options.protocol, 'http:');
-                }
-                console.error("New url is: " + url);
-            }
-            /* Downloading */
-            options = self.getRequestOptionsFromUrl(url, true);
-            request = (protocol).get(options, function (response) {
-                if (response.statusCode === 200) {
-                    var chunks_1 = [];
-                    response.on('data', function (chunk) {
-                        chunks_1.push(chunk);
-                    });
-                    response.on('end', function () {
-                        responseHeaders = response.headers;
-                        var encoding = responseHeaders['content-encoding'];
-                        if (encoding === 'gzip') {
-                            zlib_1.default.gunzip(Buffer.concat(chunks_1), function (error, decoded) {
-                                callFinished(0, error, decoded && decoded.toString());
-                            });
-                        }
-                        else if (encoding === 'deflate') {
-                            zlib_1.default.inflate(Buffer.concat(chunks_1), function (error, decoded) {
-                                callFinished(0, error, decoded && decoded.toString());
-                            });
-                        }
-                        else {
-                            callFinished(0, null, Buffer.concat(chunks_1));
-                        }
-                    });
-                    response.on('error', function (error) {
-                        response.socket.emit('agentRemove');
-                        response.socket.destroy();
-                        callFinished(0, "Unable to download content [" + retryCount + "] " + decodeURI(url) + " (response code: " + response.statusCode + ", error: " + error + ").");
-                    });
-                }
-                else {
-                    response.socket.emit('agentRemove');
-                    response.socket.destroy();
-                    var message = "Unable to download content [" + retryCount + "] " + decodeURI(url) + " (response code: " + response.statusCode + ").";
-                    // No error message for optional URLs; we don't necessarily
-                    // expect them, and it confuses users who have other errors.
-                    // Note that this also prevents a retry.
-                    if (self.optionalUrls.has(url)) {
-                        message = '';
-                    }
-                    callFinished(0, message);
-                }
-            });
-            request.on('error', function (error) {
-                callFinished(10000 * retryCount, "Unable to download content [" + retryCount + "] " + decodeURI(url) + " (request error: " + error + " ).");
-            });
-            request.on('socket', function (socket) {
-                if (!socket.custom) {
-                    socket.custom = true;
-                    socket.on('error', function () {
-                        console.error('Socket timeout');
-                        socket.emit('agentRemove');
-                        socket.destroy();
-                        if (request) {
-                            request.emit('error', 'Socket timeout');
-                        }
-                    });
-                    socket.on('timeout', function () {
-                        console.error('Socket error');
-                        socket.emit('agentRemove');
-                        socket.end();
-                        if (request) {
-                            request.emit('error', 'Socket error');
-                        }
-                    });
-                }
-            });
-            request.setTimeout(self.requestTimeout * 1000 * retryCount);
-            request.end();
-        }, function (error, data) {
-            if (error) {
-                console.error("Absolutely unable to retrieve async. URL: " + error);
-                /* Unfortunately, we can not do that because there are
-                 * articles which simply will not be parsed correctly by
-                 * Parsoid. For example this one
-                 * http://parsoid-lb.eqiad.wikimedia.org/dewikivoyage/Via_Jutlandica/Gpx
-                 * and this stops the whole dumping process */
-                // process.exit( 1 );
-            }
-            callback(data || Buffer.alloc(0), responseHeaders);
-        });
-    };
-    Downloader.prototype.downloadMediaFile = function (url, path, force, optQueue, callback) {
-        if (!url || !path) {
-            callback();
-            return;
-        }
-        var self = this;
-        fs_1.default.stat(path, function (statError) {
-            if (statError && !force) {
-                Utils_js_1.default.exitIfError(statError.code !== 'ENOENT' && statError, "Impossible to stat() " + path + ":");
-                self.logger.log(path + " already downloaded, download will be skipped.");
-                callback();
-            }
-            else {
-                self.logger.log("Downloading " + decodeURI(url) + " at " + path + "...");
-                self.downloadContent(url, function (content, responseHeaders) {
-                    fs_1.default.writeFile(path, content, function (writeError) {
-                        Utils_js_1.default.exitIfError(writeError, "Unable to write " + path + " (" + url + ")");
-                        optQueue.push({ path: path, size: content.length });
-                        callback(writeError, responseHeaders);
-                    });
-                });
-            }
->>>>>>> c5ac8c99
         });
     };
     return Downloader;
