<<<<<<< HEAD
"use strict";
/* ********************************** */
/* MODULE VARIABLE SECTION ********** */
/* ********************************** */
var __awaiter = (this && this.__awaiter) || function (thisArg, _arguments, P, generator) {
    return new (P || (P = Promise))(function (resolve, reject) {
        function fulfilled(value) { try { step(generator.next(value)); } catch (e) { reject(e); } }
        function rejected(value) { try { step(generator["throw"](value)); } catch (e) { reject(e); } }
        function step(result) { result.done ? resolve(result.value) : new P(function (resolve) { resolve(result.value); }).then(fulfilled, rejected); }
        step((generator = generator.apply(thisArg, _arguments || [])).next());
    });
};
var __generator = (this && this.__generator) || function (thisArg, body) {
    var _ = { label: 0, sent: function() { if (t[0] & 1) throw t[1]; return t[1]; }, trys: [], ops: [] }, f, y, t, g;
    return g = { next: verb(0), "throw": verb(1), "return": verb(2) }, typeof Symbol === "function" && (g[Symbol.iterator] = function() { return this; }), g;
    function verb(n) { return function (v) { return step([n, v]); }; }
    function step(op) {
        if (f) throw new TypeError("Generator is already executing.");
        while (_) try {
            if (f = 1, y && (t = op[0] & 2 ? y["return"] : op[0] ? y["throw"] || ((t = y["return"]) && t.call(y), 0) : y.next) && !(t = t.call(y, op[1])).done) return t;
            if (y = 0, t) op = [op[0] & 2, t.value];
            switch (op[0]) {
                case 0: case 1: t = op; break;
                case 4: _.label++; return { value: op[1], done: false };
                case 5: _.label++; y = op[1]; op = [0]; continue;
                case 7: op = _.ops.pop(); _.trys.pop(); continue;
                default:
                    if (!(t = _.trys, t = t.length > 0 && t[t.length - 1]) && (op[0] === 6 || op[0] === 2)) { _ = 0; continue; }
                    if (op[0] === 3 && (!t || (op[1] > t[0] && op[1] < t[3]))) { _.label = op[1]; break; }
                    if (op[0] === 6 && _.label < t[1]) { _.label = t[1]; t = op; break; }
                    if (t && _.label < t[2]) { _.label = t[2]; _.ops.push(op); break; }
                    if (t[2]) _.ops.pop();
                    _.trys.pop(); continue;
            }
            op = body.call(thisArg, _);
        } catch (e) { op = [6, e]; y = 0; } finally { f = t = 0; }
        if (op[0] & 5) throw op[1]; return { value: op[0] ? op[1] : void 0, done: true };
    }
};
var __importDefault = (this && this.__importDefault) || function (mod) {
    return (mod && mod.__esModule) ? mod : { "default": mod };
};
var __importStar = (this && this.__importStar) || function (mod) {
    if (mod && mod.__esModule) return mod;
    var result = {};
    if (mod != null) for (var k in mod) if (Object.hasOwnProperty.call(mod, k)) result[k] = mod[k];
    result["default"] = mod;
    return result;
};
Object.defineProperty(exports, "__esModule", { value: true });
var async_1 = __importDefault(require("async"));
var child_process_1 = require("child_process");
var crypto_1 = __importDefault(require("crypto"));
var domino_1 = __importDefault(require("domino"));
var follow_redirects_1 = require("follow-redirects");
var fs_1 = __importDefault(require("fs"));
var html_minifier_1 = __importDefault(require("html-minifier"));
var node_fetch_1 = __importDefault(require("node-fetch"));
var os_1 = __importDefault(require("os"));
var parsoid_1 = __importDefault(require("parsoid"));
var path_1 = __importDefault(require("path"));
var swig_templates_1 = __importDefault(require("swig-templates"));
var url_1 = __importDefault(require("url"));
var utf8_binary_cutter_1 = __importDefault(require("utf8-binary-cutter"));
var zlib_1 = __importDefault(require("zlib"));
var config_1 = __importDefault(require("./config"));
var DOMUtils_1 = __importDefault(require("./DOMUtils"));
var Downloader_1 = __importDefault(require("./Downloader"));
var Logger_1 = __importDefault(require("./Logger"));
var MediaWiki_1 = __importDefault(require("./MediaWiki"));
var OfflinerEnv_1 = __importDefault(require("./OfflinerEnv"));
var parameterList_1 = __importDefault(require("./parameterList"));
var redis_1 = __importDefault(require("./redis"));
var Utils_1 = __importStar(require("./Utils"));
var Zim_1 = __importDefault(require("./Zim"));
=======
'use strict';

/************************************/
/* MODULE VARIABLE SECTION **********/
/************************************/

const fs = require('fs');
const domino = require('domino');
const async = require('async');
const http = require('follow-redirects').http;
const https = require('follow-redirects').https;
const zlib = require('zlib');
const swig = require('swig-templates');
const urlParser = require('url');
const pathParser = require('path');
const exec = require('child_process').exec;
const os = require('os');
const crypto = require('crypto');
const unicodeCutter = require('utf8-binary-cutter');
const htmlMinifier = require('html-minifier');
const parsoid = require('parsoid');
const fetch = require('node-fetch');
const semver = require('semver');

const packageJSON = require('../package.json');
require('./jsutils.js'); // we should avoid monkey-patching
const config = require('./config.js').config;
const Downloader = require('./Downloader.js').Downloader;
const DU = require('./DOMUtils.js').DOMUtils;
const Logger = require('./Logger.js').Logger;
const MediaWiki = require('./MediaWiki.js').MediaWiki;
const Redis = require('./redis.js').Redis;
const U = require('./Utils.js').Utils;
const Zim = require('./Zim.js').Zim;

const OfflinerEnv = require('./OfflinerEnv.js').OfflinerEnv;
const { parameterList } = require('./parameterList');

>>>>>>> 9187ac75
function getParametersList() {
    // Want to remove this anonymous function. Need to investigate to see if it's needed
    return parameterList_1.default;
}
<<<<<<< HEAD
exports.getParametersList = getParametersList;
=======

const nodeVersionSatisfiesPackage = semver.satisfies(process.version, packageJSON.engines.node);
if(!nodeVersionSatisfiesPackage) {
  console.warn(`***********\n\n\tCurrent node version is [${process.version}]. We recommend [${packageJSON.engines.node}]\n\n***********`);
}

>>>>>>> 9187ac75
function execute(argv) {
    /* ********************************* */
    /* CUSTOM VARIABLE SECTION ********* */
    /* ********************************* */
    var 
    // tslint:disable-next-line:variable-name
    _speed = argv.speed, adminEmail = argv.adminEmail, localParsoid = argv.localParsoid, customZimFavicon = argv.customZimFavicon, verbose = argv.verbose, minifyHtml = argv.minifyHtml, skipHtmlCache = argv.skipHtmlCache, skipCacheCleaning = argv.skipCacheCleaning, keepEmptyParagraphs = argv.keepEmptyParagraphs, mwUrl = argv.mwUrl, mwWikiPath = argv.mwWikiPath, mwApiPath = argv.mwApiPath, mwDomain = argv.mwDomain, mwUsername = argv.mwUsername, mwPassword = argv.mwPassword, requestTimeout = argv.requestTimeout, publisher = argv.publisher, articleList = argv.articleList, customMainPage = argv.customMainPage, customZimTitle = argv.customZimTitle, customZimDescription = argv.customZimDescription, customZimTags = argv.customZimTags, cacheDirectory = argv.cacheDirectory, mobileLayout = argv.mobileLayout, outputDirectory = argv.outputDirectory, tmpDirectory = argv.tmpDirectory, withZimFullTextIndex = argv.withZimFullTextIndex, format = argv.format, filenamePrefix = argv.filenamePrefix, keepHtml = argv.keepHtml, resume = argv.resume, deflateTmpHtml = argv.deflateTmpHtml, writeHtmlRedirects = argv.writeHtmlRedirects, 
    // tslint:disable-next-line:variable-name
    _addNamespaces = argv.addNamespaces;
    var parsoidUrl = argv.parsoidUrl;
    /* HTTP user-agent string */
    // const adminEmail = argv.adminEmail;
    Utils_1.default.exitIfError(!Utils_1.default.isValidEmail(adminEmail), "Admin email " + adminEmail + " is not valid");
    /* ZIM custom Favicon */
    Utils_1.default.exitIfError(customZimFavicon && !fs_1.default.existsSync(customZimFavicon), "Path " + customZimFavicon + " is not a valid PNG file.");
    /* Number of parallel requests */
    Utils_1.default.exitIfError(_speed && isNaN(_speed), 'speed is not a number, please give a number value to --speed');
    var cpuCount = os_1.default.cpus().length;
    var speed = cpuCount * (_speed || 1);
    /* Necessary to avoid problems with https */
    process.env.NODE_TLS_REJECT_UNAUTHORIZED = '0';
    /* logger */
    var logger = new Logger_1.default(verbose);
    /* Wikipedia/... URL; Normalize by adding trailing / as necessary */
    var mw = new MediaWiki_1.default(logger, {
        apiPath: mwApiPath,
        base: mwUrl,
        domain: mwDomain,
        password: mwPassword,
        spaceDelimiter: '_',
        username: mwUsername,
        wikiPath: mwWikiPath,
    });
    /* Download helpers; TODO: Merge with something else / expand this. */
    var downloader = new Downloader_1.default(logger, mw, config_1.default.userAgent + " (" + adminEmail + ")", requestTimeout || config_1.default.defaults.requestTimeout);
    /*
     * Find a suitable name to use for ZIM (content) creator
     * Heuristic: Use basename of the domain unless
     * - it happens to be a wikimedia project OR
     * - some domain where the second part of the hostname is longer than the first part
     */
    var hostParts = url_1.default.parse(mw.base).hostname.split('.');
    var creator = hostParts[0];
    if (hostParts.length > 1) {
        var wmProjects = [
            'wikipedia',
            'wikisource',
            'wikibooks',
            'wikiquote',
            'wikivoyage',
            'wikiversity',
            'wikinews',
            'wiktionary',
        ];
        if (Utils_1.contains(wmProjects, hostParts[1]) || hostParts[0].length < hostParts[1].length) {
            creator = hostParts[1]; // Name of the wikimedia project
        }
    }
    creator = creator.charAt(0).toUpperCase() + creator.substr(1);
    /* *********************************** */
    /*       SYSTEM VARIABLE SECTION       */
    /* *********************************** */
    var zimOpts = {
        // Name to use for ZIM (content) creator
        creator: creator,
        // ZIM publisher
        publisher: publisher || config_1.default.defaults.publisher,
        langIso2: 'en',
        langIso3: 'eng',
        // List of articles is maybe in a file
        articleList: articleList,
        mainPageId: customMainPage || '',
        name: customZimTitle || '',
        description: customZimDescription || '',
        tags: customZimTags || '',
        cacheDirectory: (cacheDirectory || path_1.default.resolve(process.cwd(), 'cac')) + "/",
        // Layout
        mobileLayout: mobileLayout || false,
        // File where redirects might be save if --writeHtmlRedirects is not set
        redirectsCacheFile: null,
        // Directory wehre everything is saved at the end of the process
        outputDirectory: outputDirectory,
        // Directory where temporary data are saved
        tmpDirectory: tmpDirectory,
        // Include fulltext index in ZIM file
        withZimFullTextIndex: withZimFullTextIndex,
        // What is this?
        subTitle: '',
    };
    var zim = new Zim_1.default(config_1.default, zimOpts);
    // Temporary stub env for now to encapsulate state and pass around
    // where it is required. This might eventually take a different form
    // after refactoring is complete.
    var env = new OfflinerEnv_1.default(format, {
        zim: zim,
        mw: mw,
        logger: logger,
        downloader: downloader,
        verbose: verbose,
        // Prefix part of the filename (radical)
        filenamePrefix: filenamePrefix || '',
        // If ZIM is built, should temporary HTML directory be kept
        keepHtml: keepHtml,
        // Should we keep ZIM file generation if ZIM file already exists
        resume: resume,
        deflateTmpHtml: deflateTmpHtml,
        // How to write redirects
        writeHtmlRedirects: writeHtmlRedirects,
    });
    var INFINITY_WIDTH = 9999999;
    var articleIds = {};
    var webUrlHost = url_1.default.parse(mw.webUrl).host;
    var parsoidContentType = 'html';
    var addNamespaces = _addNamespaces ? String(_addNamespaces).split(',') : [];
    if (!parsoidUrl) {
        if (localParsoid) {
            console.info('Starting Parsoid');
            // Icky but necessary
            fs_1.default.writeFileSync('./localsettings.js', "\n                exports.setup = function(parsoidConfig) {\n                    parsoidConfig.setMwApi({\n                        uri: '" + (mw.base + mw.apiPath) + "',\n                    });\n                };\n                ", 'utf8');
            parsoid_1.default
                .apiServiceWorker({
                appBasePath: './node_modules/parsoid',
                logger: console,
                config: {
                    localsettings: '../../localsettings.js',
                    parent: undefined,
                },
            })
                .then(function (_) {
                fs_1.default.unlinkSync('./localsettings.js');
                console.info('Parsoid Started Successfully');
            })
                .catch(function (err) {
                Utils_1.default.exitIfError(err, "Error starting Parsoid: " + err);
            });
            parsoidUrl = "http://localhost:8000/" + webUrlHost + "/v3/page/pagebundle/";
            parsoidContentType = 'json';
        }
        else {
            parsoidUrl = mw.apiUrl + "action=visualeditor&format=json&paction=parse&page=";
            parsoidContentType = 'json';
        }
    }
    /* ********************************* */
    /* RUNNING CODE ******************** */
    /* ********************************* */
    /* Check if opt. binaries are available */
    var optBinaries = [
        'jpegoptim --version',
        'pngquant --version',
        'gifsicle --version',
        'advdef --version',
        'file --help',
        'stat --version',
        'convert --version',
        'rsvg-convert --version',
    ];
    try {
        env.dumps.forEach(function (dump) {
            if (dump.toLowerCase().indexOf('nozim') < 0) {
                optBinaries.push('zimwriterfs --help');
                throw new Error('BreakException'); // breakException not defined. Need to fix.
            }
        });
    }
    catch (e) {
        console.warn(e);
    }
    optBinaries.forEach(function (cmd) {
        child_process_1.exec(cmd, function (error) {
            Utils_1.default.exitIfError(error, "Failed to find binary \"" + cmd.split(' ')[0] + "\": (' + error + ')");
        });
    });
<<<<<<< HEAD
    /* Setup redis client */
    var redis = new redis_1.default(env, argv, config_1.default);
    /* Some helpers */
    function readTemplate(t) {
        return fs_1.default.readFileSync(path_1.default.resolve(process.cwd(), 'res', t), 'utf-8');
=======
  } catch (e) {
    () => {}; // empty function because catches require
  }
  optBinaries.forEach(function(cmd) {
    exec(
      cmd,
      function(error) {
        U.exitIfError(error, 'Failed to find binary "' + cmd.split(' ')[0] + '": (' + error + ')');
      },
      true,
      true
    );
  });

  /* Setup redis client */
  const redis = new Redis(env, argv, config);

  /* Some helpers */
  const readTemplate = function(t) {
    return fs.readFileSync(pathParser.resolve(__dirname, t), 'utf-8');
  };
  const dirs = config.output.dirs;
  const cssPath = function(css) {
    return [dirs.style, dirs.styleModules, css.replace(/(\.css)?$/, '') + '.css'].join('/');
  };
  const jsPath = function(js) {
    return [dirs.javascript, dirs.jsModules, js.replace(/(\.js)?$/, '') + '.js'].join('/');
  };
  const genHeaderCSSLink = function(css) {
    return '<link href="' + cssPath(css) + '" rel="stylesheet" type="text/css" />';
  };
  const genHeaderScript = function(js) {
    return '<script src="' + jsPath(js) + '"></script>';
  };

  const cssLinks = config.output.cssResources.reduce(function(buf, css) {
    return buf + genHeaderCSSLink(css);
  }, '');

  const jsScripts = config.output.jsResources.reduce(function(buf, js) {
    return buf + genHeaderScript(js);
  }, '');

  /* Compile templates */
  const redirectTemplate = swig.compile(readTemplate(config.output.templates.redirects));
  const footerTemplate = swig.compile(readTemplate(config.output.templates.footer));
  const leadSectionTemplate = swig.compile(readTemplate(config.output.templates.lead_section_wrapper));
  const sectionTemplate = swig.compile(readTemplate(config.output.templates.section_wrapper));
  const subSectionTemplate = swig.compile(readTemplate(config.output.templates.subsection_wrapper));

  /************************************/
  /* CONSTANT VARIABLE SECTION ********/
  /************************************/

  const genericJsModules = config.output.mw.js;
  const genericCssModules = zim.mobileLayout ? config.output.mw.css.mobile : config.output.mw.css.desktop;

  const mediaRegex = /^(.*\/)([^/]+)(\/)(\d+px-|)(.+?)(\.[A-Za-z0-9]{2,6}|)(\.[A-Za-z0-9]{2,6}|)$/;
  const htmlMobileTemplateCode = readTemplate(config.output.templates.mobile)
    .replace('__CSS_LINKS__', cssLinks)
    .replace('__JS_SCRIPTS__', jsScripts);
  const htmlDesktopTemplateCode = readTemplate(config.output.templates.desktop);
  /* Get content */
  async.series(
    [
      finished => mw.login(downloader, finished),
      finished => mw.getTextDirection(env, finished),
      finished => mw.getSiteInfo(env, finished),
      finished => zim.getSubTitle(finished),
      finished => mw.getNamespaces(addNamespaces, downloader, finished),
      finished => zim.createDirectories(finished),
      finished => zim.prepareCache(finished),
      finished => env.checkResume(finished),
      finished => getArticleIds(finished),
      finished => cacheRedirects(finished),
      finished => {
        async.eachSeries(
          env.dumps,
          (dump, finished) => {
            logger.log('Starting a new dump...');
            env.nopic = dump.toString().search('nopic') >= 0 ? true : false;
            env.novid = dump.toString().search('novid') >= 0 ? true : false;
            env.nozim = dump.toString().search('nozim') >= 0 ? true : false;
            env.nodet = dump.toString().search('nodet') >= 0 ? true : false;
            env.keepHtml = env.nozim || env.keepHtml;
            env.htmlRootPath = env.computeHtmlRootPath();

            async.series(
              [
                finished => zim.createSubDirectories(finished),
                finished => zim.mobileLayout ? saveStaticFiles(finished) : finished(),
                finished => saveStylesheet(finished),
                finished => saveFavicon(finished),
                finished => getMainPage(finished),
                finished => env.writeHtmlRedirects ? saveHtmlRedirects(finished) : finished(),
                finished => saveArticles(dump, finished),
                finished => drainDownloadFileQueue(finished),
                finished => drainOptimizationQueue(finished),
                finished => zim.buildZIM(finished),
                finished => redis.delMediaDB(finished)
              ],
              (error, result) => finished()
            );
          },
          error => {
            async.series(
              [
                finished => {
                  if (skipCacheCleaning) {
                    logger.log('Skipping cache cleaning...');
                    exec('rm -f "' + zim.cacheDirectory + 'ref"', finished);
                  } else {
                    logger.log('Cleaning cache');
                    exec(
                      'find "' +
                        zim.cacheDirectory +
                        '" -type f -not -newer "' +
                        zim.cacheDirectory +
                        'ref" -exec rm {} \\;',
                      finished
                    );
                  }
                }
              ],
              (error, result) => finished()
            );
          }
        );
      }
    ],
    error => {
      async.series(
        [
          finished => {
            redis.flushDBs(finished);
          },
          finished => {
            redis.quit();
            logger.log('Closing HTTP agents...');
            closeAgents();
            finished();
          }
        ],
        (error, result) => {
          logger.log('All dumping(s) finished with success.');

          /* Time to time the script hungs here. Forcing the exit */
          process.exit(0);
        }
      );
>>>>>>> 9187ac75
    }
    var dirs = config_1.default.output.dirs;
    function cssPath(css) {
        return [dirs.style, dirs.styleModules, css.replace(/(\.css)?$/, '') + ".css"].join('/');
    }
    function jsPath(js) {
        return [dirs.javascript, dirs.jsModules, js.replace(/(\.js)?$/, '') + ".js"].join('/');
    }
    function genHeaderCSSLink(css) {
        return "<link href=\"" + cssPath(css) + "\" rel=\"stylesheet\" type=\"text/css\" />";
    }
    function genHeaderScript(js) {
        return "<script src=\"" + jsPath(js) + "\"></script>";
    }
    var cssLinks = config_1.default.output.cssResources.reduce(function (buf, css) { return buf + genHeaderCSSLink(css); }, '');
    /* Compile templates */
    var redirectTemplate = swig_templates_1.default.compile(readTemplate(config_1.default.output.templates.redirects));
    var footerTemplate = swig_templates_1.default.compile(readTemplate(config_1.default.output.templates.footer));
    var leadSectionTemplate = swig_templates_1.default.compile(readTemplate(config_1.default.output.templates.lead_section_wrapper));
    var sectionTemplate = swig_templates_1.default.compile(readTemplate(config_1.default.output.templates.section_wrapper));
    var subSectionTemplate = swig_templates_1.default.compile(readTemplate(config_1.default.output.templates.subsection_wrapper));
    /* ********************************** */
    /* CONSTANT VARIABLE SECTION ******** */
    /* ********************************** */
    var genericJsModules = config_1.default.output.mw.js;
    var genericCssModules = zim.mobileLayout ? config_1.default.output.mw.css.mobile : config_1.default.output.mw.css.desktop;
    var mediaRegex = /^(.*\/)([^/]+)(\/)(\d+px-|)(.+?)(\.[A-Za-z0-9]{2,6}|)(\.[A-Za-z0-9]{2,6}|)$/;
    var htmlMobileTemplateCode = readTemplate(config_1.default.output.templates.mobile).replace('__CSS_LINKS__', cssLinks);
    var htmlDesktopTemplateCode = readTemplate(config_1.default.output.templates.desktop);
    /* Get content */
    async_1.default.series([
        function (finished) { return mw.login(downloader, finished); },
        function (finished) { return mw.getTextDirection(env, finished); },
        function (finished) { return mw.getSiteInfo(env, finished); },
        function (finished) { return zim.getSubTitle(finished); },
        function (finished) { return mw.getNamespaces(addNamespaces, downloader, finished); },
        function (finished) { return zim.createDirectories(finished); },
        function (finished) { return zim.prepareCache(finished); },
        function (finished) { return env.checkResume(finished); },
        function (finished) { return getArticleIds(finished); },
        function (finished) { return cacheRedirects(finished); },
        function (finished) {
            async_1.default.eachSeries(env.dumps, function (dump, finishedDump) {
                logger.log('Starting a new dump...');
                env.nopic = dump.toString().search('nopic') >= 0;
                env.novid = dump.toString().search('novid') >= 0;
                env.nozim = dump.toString().search('nozim') >= 0;
                env.nodet = dump.toString().search('nodet') >= 0;
                env.keepHtml = env.nozim || env.keepHtml;
                env.htmlRootPath = env.computeHtmlRootPath();
                async_1.default.series([
                    function (finishedTask) { return zim.createSubDirectories(finishedTask); },
                    function (finishedTask) { return (zim.mobileLayout ? saveStaticFiles(finishedTask) : finishedTask()); },
                    function (finishedTask) { return saveStylesheet(finishedTask); },
                    function (finishedTask) { return saveFavicon(finishedTask); },
                    function (finishedTask) { return getMainPage(finishedTask); },
                    function (finishedTask) { return (env.writeHtmlRedirects ? saveHtmlRedirects(finishedTask) : finishedTask()); },
                    function (finishedTask) { return saveArticles(dump, finishedTask); },
                    function (finishedTask) { return drainDownloadFileQueue(finishedTask); },
                    function (finishedTask) { return drainOptimizationQueue(finishedTask); },
                    function (finishedTask) { return zim.buildZIM(finishedTask); },
                    function (finishedTask) { return redis.delMediaDB(finishedTask); },
                ], function (error) { return finishedDump(error); });
            }, function () {
                async_1.default.series([
                    function (finishedTask) {
                        if (skipCacheCleaning) {
                            logger.log('Skipping cache cleaning...');
                            child_process_1.exec("rm -f \"" + zim.cacheDirectory + "ref\"", finishedTask);
                        }
                        else {
                            logger.log('Cleaning cache');
                            child_process_1.exec("find \"" + zim.cacheDirectory + "\" -type f -not -newer \"" + zim.cacheDirectory + "ref\" -exec rm {} \\;", finishedTask);
                        }
                    },
                ], function (error) { return finished(error); });
            });
        },
    ], function (error) {
        async_1.default.series([
            function (finished) {
                redis.flushDBs(finished);
            },
            function (finished) {
                redis.quit();
                logger.log('Closing HTTP agents...');
                closeAgents(finished);
                // finished(error);
            },
        ], function () {
            logger.log('All dumping(s) finished with success.');
            /* Time to time the script hungs here. Forcing the exit */
            process.exit(0);
        });
    });
<<<<<<< HEAD
    /* ********************************* */
    /* MEDIA RELATED QUEUES ************ */
    /* ********************************* */
    /* Setting up media optimization queue */
    var optimizationQueue = async_1.default.queue(function (file, finished) {
        var path = file.path;
        function getOptimizationCommand(path, forcedType) {
            var ext = path_1.default.extname(path).split('.')[1] || '';
            var basename = path.substring(0, path.length - ext.length - 1) || '';
            var tmpExt = "." + Utils_1.default.randomString(5) + "." + ext;
            var tmpPath = basename + tmpExt;
            var type = forcedType || ext;
            /* Escape paths */
            path = path.replace(/"/g, '\\"').replace(/\$/g, '\\$').replace(/`/g, '\\`');
            tmpPath = tmpPath.replace(/"/g, '\\"').replace(/\$/g, '\\$').replace(/`/g, '\\`');
            if (type === 'jpg' || type === 'jpeg' || type === 'JPG' || type === 'JPEG') {
                return "jpegoptim --strip-all --force --all-normal -m60 \"" + path + "\"";
            }
            if (type === 'png' || type === 'PNG') {
                return ("pngquant --verbose --strip --nofs --force --ext=\"" + tmpExt + "\" \"" + path + "\" &&          advdef -q -z -4 -i 5 \"" + tmpPath + "\" &&          if [ $(stat -c%s \"" + tmpPath + "\") -lt $(stat -c%s \"" + path + "\") ]; then mv \"" + tmpPath + "\" \"" + path + "\"; else rm \"" + tmpPath + "\"; fi");
            }
            if (type === 'gif' || type === 'GIF') {
                return ("gifsicle --verbose --colors 64 -O3 \"" + path + "\" -o \"" + tmpPath + "\" &&          if [ $(stat -c%s \"" + tmpPath + "\") -lt $(stat -c%s \"" + path + "\") ]; then mv \"" + tmpPath + "\" \"" + path + "\"; else rm \"" + tmpPath + "\"; fi");
            }
=======

    config.output.jsResources.forEach(function(js) {
      try {
        fs.readFile(pathParser.resolve(__dirname, '../' + js + '.js'), (err, data) =>
          fs.writeFile(pathParser.resolve(env.htmlRootPath, jsPath(js)), data, () => {})
        );
      } catch (error) {
        console.error(`Could not create ${js} file : ${error}`);
      }
    });
    finished();
  }

  function drainDownloadFileQueue(finished) {
    logger.log(`${downloadFileQueue.length()} images still to be downloaded.`);
    async.doWhilst(
      function(finished) {
        if (downloadFileQueue.idle()) {
          logger.log('Process still downloading images...');
>>>>>>> 9187ac75
        }
        if (!path || !file.size) {
            finished();
            return;
        }
        fs_1.default.stat(path, function (preOptimError, preOptimStats) {
            if (preOptimError || preOptimStats.size !== file.size) {
                if (preOptimError) {
                    console.error("Failed to start to optim " + path + ". Size should be " + file.size + " - file was probably deleted:", preOptimError);
                }
                else {
                    console.error("Failed to start to optim " + path + ". Size should be " + file.size + " - file was probably deleted:", preOptimStats ? preOptimStats.size : 'No stats information');
                }
                finished();
                return;
            }
            var cmd = getOptimizationCommand(path);
            if (!cmd) {
                finished();
                return;
            }
            async_1.default.retry(5, function (finished) {
                console.info("Executing command : " + cmd);
                if (!cmd) {
                    finished(null, 'No optim command, skipping file');
                    return;
                }
                child_process_1.exec(cmd, function (executionError) {
                    if (!executionError) {
                        finished();
                        return;
                    }
                    fs_1.default.stat(path, function (postOptimError, postOptimStats) {
                        if (!postOptimError && postOptimStats.size > file.size) {
                            finished(null, true);
                        }
                        else if (!postOptimError && postOptimStats.size < file.size) {
                            finished('File to optim is smaller (before optim) than it should.');
                        }
                        else {
                            child_process_1.exec("file -b --mime-type \"" + path + "\"", function (error, stdout) {
                                var type = stdout.replace(/image\//, '').replace(/[\n\r]/g, '');
                                cmd = getOptimizationCommand(path, type);
                                if (cmd) {
                                    setTimeout(finished, 2000, executionError);
                                }
                                else {
                                    finished('Unable to find optimization command.');
                                }
                            });
                        }
                    });
                });
            }, function (error, skip) {
                if (error) {
                    console.error("Failed to optim " + path + ", with size=" + file.size + " (" + error + ")");
                }
                else if (skip) {
                    logger.log("Optimization skipped for " + path + ", with size='" + file.size + ", a better version was downloaded meanwhile.");
                }
                else {
                    logger.log("Successfuly optimized " + path);
                }
                finished();
            });
        });
    }, cpuCount * 2);
    /* Setting up the downloading queue */
    var downloadFileQueue = async_1.default.queue(function (url, finished) {
        downloadFileAndCache(url, finished);
    }, speed * 5);
    /* ********************************* */
    /* FUNCTIONS *********************** */
    /* ********************************* */
    function closeAgents(finished) {
        follow_redirects_1.http.globalAgent.destroy();
        follow_redirects_1.https.globalAgent.destroy();
        if (finished) {
            finished();
        }
    }
    function saveStaticFiles(finished) {
        config_1.default.output.cssResources.forEach(function (css) {
            try {
                fs_1.default.readFile(path_1.default.resolve(__dirname, "../" + css + ".css"), function (err, data) { return fs_1.default.writeFile(path_1.default.resolve(env.htmlRootPath, cssPath(css)), data, function () { return null; }); });
            }
            catch (error) {
                console.error("Could not create " + css + " file : " + error);
            }
        });
        finished();
    }
    function drainDownloadFileQueue(finished) {
        logger.log(downloadFileQueue.length() + " images still to be downloaded.");
        async_1.default.doWhilst(function (doneWait) {
            if (downloadFileQueue.idle()) {
                logger.log('Process still downloading images...');
            }
            setTimeout(doneWait, 1000);
        }, function () { return !downloadFileQueue.idle(); }, function () {
            var drainBackup = downloadFileQueue.drain;
            downloadFileQueue.drain = function (error) {
                Utils_1.default.exitIfError(error, "Error by downloading images " + error);
                if (downloadFileQueue.length() === 0) {
                    logger.log('All images successfuly downloaded');
                    downloadFileQueue.drain = drainBackup;
                    finished();
                }
            };
            downloadFileQueue.push('');
        });
    }
    function drainOptimizationQueue(finished) {
        logger.log(optimizationQueue.length() + " images still to be optimized.");
        async_1.default.doWhilst(function (doneWait) {
            if (optimizationQueue.idle()) {
                logger.log('Process still optimizing images...');
            }
            setTimeout(doneWait, 1000);
        }, function () { return !optimizationQueue.idle(); }, function () {
            var drainBackup = optimizationQueue.drain;
            optimizationQueue.drain = function (error) {
                Utils_1.default.exitIfError(error, "Error by optimizing images " + error);
                if (optimizationQueue.length() === 0) {
                    logger.log('All images successfuly optimized');
                    optimizationQueue.drain = drainBackup;
                    finished();
                }
            };
            optimizationQueue.push({ path: '', size: 0 });
        });
    }
    function cacheRedirects(finished) {
        logger.log('Reset redirects cache file (or create it)');
        fs_1.default.openSync(zim.redirectsCacheFile, 'w');
        logger.log('Caching redirects...');
        function cacheRedirect(redirectId, finished) {
            redis.getRedirect(redirectId, finished, function (target) {
                logger.log("Caching redirect " + redirectId + " (to " + target + ")...");
                var line = 'A\t'
                    + (env.getArticleBase(redirectId) + "\t")
                    + (redirectId.replace(/_/g, ' ') + "\t")
                    + (env.getArticleBase(target, false) + "\n");
                fs_1.default.appendFile(zim.redirectsCacheFile, line, finished);
            });
        }
        redis.processAllRedirects(speed, cacheRedirect, 'Unable to cache a redirect', 'All redirects were cached successfuly.', finished);
    }
    function saveHtmlRedirects(finished) {
        logger.log('Saving HTML redirects...');
        function saveHtmlRedirect(redirectId, finished) {
            redis.getRedirect(redirectId, finished, function (target) {
                logger.log("Writing HTML redirect " + redirectId + " (to " + target + ")...");
                var data = redirectTemplate({
                    target: env.getArticleUrl(target),
                    title: redirectId.replace(/_/g, ' '),
                });
                if (env.deflateTmpHtml) {
                    zlib_1.default.deflate(data, function (error, deflatedHtml) {
                        fs_1.default.writeFile(env.getArticlePath(redirectId), deflatedHtml, finished);
                    });
                }
                else {
                    fs_1.default.writeFile(env.getArticlePath(redirectId), data, finished);
                }
            });
        }
        redis.processAllRedirects(speed, saveHtmlRedirect, 'Unable to save a HTML redirect', 'All redirects were saved successfuly as HTML files.', finished);
    }
    function saveArticles(dump, finished) {
        // these vars will store the list of js and css dependencies for the article we are downloading. they are populated in storeDependencies and used in setFooter
        var jsConfigVars = '';
        var jsDependenciesList = [];
        var styleDependenciesList = [];
        function parseHtml(html, articleId, finished) {
            try {
                finished(null, domino_1.default.createDocument(html), articleId);
            }
            catch (error) {
                Utils_1.default.exitIfError(true, "Crash while parsing " + articleId + "\n" + error.stack);
            }
        }
        function storeDependencies(parsoidDoc, articleId, finished) {
            var articleApiUrl = mw.articleApiUrl(articleId);
            node_fetch_1.default(articleApiUrl, {
                headers: { Accept: 'application/json' },
                method: 'GET',
            })
                .then(function (response) { return response.json(); })
                .then(function (_a) {
                var _b = _a.parse, modules = _b.modules, modulescripts = _b.modulescripts, modulestyles = _b.modulestyles, headhtml = _b.headhtml;
                jsDependenciesList = genericJsModules.concat(modules, modulescripts).filter(function (a) { return a; });
                styleDependenciesList = [].concat(modules, modulestyles, genericCssModules).filter(function (a) { return a; });
                styleDependenciesList = styleDependenciesList.filter(function (oneStyleDep) { return Utils_1.contains(config_1.default.filters.blackListCssModules, oneStyleDep); });
                logger.log("Js dependencies of " + articleId + " : " + jsDependenciesList);
                logger.log("Css dependencies of " + articleId + " : " + styleDependenciesList);
                var allDependenciesWithType = [
                    { type: 'js', moduleList: jsDependenciesList },
                    { type: 'css', moduleList: styleDependenciesList },
                ];
                allDependenciesWithType.forEach(function (_a) {
                    var type = _a.type, moduleList = _a.moduleList;
                    return moduleList.forEach(function (oneModule) { return downloadAndSaveModule(oneModule, type); });
                });
                // Saving, as a js module, the jsconfigvars that are set in the header of a wikipedia page
                // the script below extracts the config with a regex executed on the page header returned from the api
                var scriptTags = domino_1.default.createDocument(headhtml['*'] + "</body></html>").getElementsByTagName('script');
                var regex = /mw\.config\.set\(\{.*?\}\);/mg;
                // tslint:disable-next-line:prefer-for-of
                for (var i = 0; i < scriptTags.length; i += 1) {
                    if (scriptTags[i].text.includes('mw.config.set')) {
                        jsConfigVars = regex.exec(scriptTags[i].text);
                    }
                }
                jsConfigVars = "(window.RLQ=window.RLQ||[]).push(function() {" + jsConfigVars + "});";
                jsConfigVars = jsConfigVars.replace('nosuchaction', 'view'); // to replace the wgAction config that is set to 'nosuchaction' from api but should be 'view'
                try {
                    fs_1.default.writeFileSync(path_1.default.resolve(env.htmlRootPath, jsPath('jsConfigVars')), jsConfigVars);
                    logger.log("created dep jsConfigVars.js for article " + articleId);
                }
                catch (e) {
                    console.error('Error writing file', e);
                }
                finished(null, parsoidDoc, articleId);
            })
                .catch(function (e) {
                console.log("Error fetching api.php for " + articleApiUrl + " " + e);
                finished(null, parsoidDoc, articleId); // calling finished here will allow zim generation to continue event if an article doesn't properly get its modules
            });
            var downloadAndSaveModule = function (module, type) {
                // param :
                //   module : string : the name of the module
                //   moduleUri : string : the path where the module will be saved into the zim
                //   type : string : either 'js' or 'css'
                // this function save a key into redis db in the form of module.type -> moduleUri
                // return :
                //   a promise resolving 1 if data has been succesfully saved or resolving 0 if data was already in redis
                // the 2 variable functions below are a hack to call startUp() (from module startup) when the 3 generic dependencies (startup, jquery, mediawiki) are loaded.
                // on wikipedia, startUp() is called in the callback of the call to load.php to dl jquery and mediawiki but since load.php cannot be called in offline,
                // this hack calls startUp() when custom event fireStartUp is received. Which is dispatched when module mediawiki has finished loading
                function hackStartUpModule(jsCode) {
                    return jsCode.replace('script=document.createElement(\'script\');', "\n                        document.body.addEventListener('fireStartUp', function () { startUp() }, false);\n                        return;\n                        script=document.createElement('script');");
                }
                function hackMediaWikiModule(jsCode) {
                    jsCode += "(function () {\n                const startUpEvent = new CustomEvent('fireStartUp');\n                document.body.dispatchEvent(startUpEvent);\n            })()";
                    return jsCode;
                }
                var moduleUri;
                var apiParameterOnly;
                if (type === 'js') {
                    moduleUri = path_1.default.resolve(env.htmlRootPath, jsPath(module));
                    apiParameterOnly = 'scripts';
                }
                else if (type === 'css') {
                    moduleUri = path_1.default.resolve(env.htmlRootPath, cssPath(module));
                    apiParameterOnly = 'styles';
                }
                var moduleApiUrl = encodeURI(mw.base + "w/load.php?debug=false&lang=en&modules=" + module + "&only=" + apiParameterOnly + "&skin=vector&version=&*");
                redis.saveModuleIfNotExists(dump, module, moduleUri, type)
                    .then(function (redisResult) {
                    if (redisResult === 1) {
                        return node_fetch_1.default(moduleApiUrl, {
                            method: 'GET',
                            headers: { Accept: 'text/plain' },
                        })
                            .then(function (response) { return response.text(); })
                            .then(function (text) {
                            if (module === 'startup' && type === 'js') {
                                text = hackStartUpModule(text);
                            }
                            else if (module === 'mediawiki' && type === 'js') {
                                text = hackMediaWikiModule(text);
                            }
                            try {
                                fs_1.default.writeFileSync(moduleUri, text);
                                logger.log("created dep " + module + " for article " + articleId);
                            }
                            catch (e) {
                                console.error("Error writing file " + moduleUri + " " + e);
                            }
                        })
                            .catch(function (e) { return console.error("Error fetching load.php for " + articleId + " " + e); });
                    }
                    return Promise.resolve();
                })
                    .catch(function (e) { return console.error(e); });
            };
        }
        function treatMedias(parsoidDoc, articleId, finished) {
            /* Clean/rewrite image tags */
            var imgs = parsoidDoc.getElementsByTagName('img');
            var videos = Array.from(parsoidDoc.getElementsByTagName('video'));
            var srcCache = {};
            videos.forEach(function (videoEl) {
                // Worth noting:
                // Video tags are used for audio files too (as opposed to the audio tag)
                // When it's only audio, there will be a single OGG file
                // For video, we get multiple SOURCE tages with different resolutions
                var posterUrl = videoEl.getAttribute('poster');
                var videoPosterUrl = Utils_1.default.getFullUrl(webUrlHost, posterUrl);
                var newVideoPosterUrl = getMediaUrl(videoPosterUrl);
                var videoSources = Array.from(videoEl.children).filter(function (child) { return child.tagName === 'SOURCE'; });
                // Firefox is not able to display correctly <video> nodes with a height < 40.
                // In that case the controls are not displayed.
                if (videoEl.getAttribute('height') && videoEl.getAttribute('height') < 40) {
                    videoEl.setAttribute('height', '40');
                }
                // Always show controls
                videoEl.setAttribute('controls', '40');
                if (env.nopic || env.novid || env.nodet) {
                    DOMUtils_1.default.deleteNode(videoEl);
                    return;
                }
                if (posterUrl) {
                    videoEl.setAttribute('poster', newVideoPosterUrl);
                }
                videoEl.removeAttribute('resource');
                if (!srcCache.hasOwnProperty(videoPosterUrl)) {
                    srcCache[videoPosterUrl] = true;
                    downloadFileQueue.push(videoPosterUrl);
                }
                function byWidthXHeight(a, b) {
                    // If there is no width/height, it counts as zero, probably best?
                    // Sometimes (pure audio) there will only be one item
                    // Sometimes (pure audio) there won't be width/height
                    var aWidth = Number(a.getAttribute('data-file-width') || a.getAttribute('data-width') || 0);
                    var aHeight = Number(a.getAttribute('data-file-height') || a.getAttribute('data-height') || 0);
                    var bWidth = Number(b.getAttribute('data-file-width') || b.getAttribute('data-width') || 0);
                    var bHeight = Number(b.getAttribute('data-file-height') || b.getAttribute('data-height') || 0);
                    var aVal = aWidth * aHeight;
                    var bVal = bWidth * bHeight;
                    return aVal > bVal ? 1 : -1;
                }
                videoSources = videoSources.sort(byWidthXHeight);
                var sourcesToRemove = videoSources.slice(1); // All but first
                sourcesToRemove.forEach(DOMUtils_1.default.deleteNode);
                var sourceEl = videoSources[0]; // Use first source (smallest resolution)
                var sourceUrl = Utils_1.default.getFullUrl(webUrlHost, sourceEl.getAttribute('src'));
                var newUrl = getMediaUrl(sourceUrl);
                if (!newUrl) {
                    DOMUtils_1.default.deleteNode(sourceEl);
                    return;
                }
                /* Download content, but avoid duplicate calls */
                if (!srcCache.hasOwnProperty(sourceUrl)) {
                    srcCache[sourceUrl] = true;
                    downloadFileQueue.push(sourceUrl);
                }
                sourceEl.setAttribute('src', newUrl);
            });
            // tslint:disable-next-line:prefer-for-of
            for (var i = 0; i < imgs.length; i += 1) {
                var img = imgs[i];
                var imageNodeClass = img.getAttribute('class') || '';
                if ((!env.nopic
                    || imageNodeClass.search('mwe-math-fallback-image-inline') >= 0
                    || img.getAttribute('typeof') === 'mw:Extension/math')
                    && img.getAttribute('src')
                    && img.getAttribute('src').indexOf('./Special:FilePath/') !== 0) {
                    /* Remove image link */
                    var linkNode = img.parentNode;
                    if (linkNode.tagName === 'A') {
                        /* Check if the target is mirrored */
                        var href = linkNode.getAttribute('href') || '';
                        var title = mw.extractPageTitleFromHref(href);
                        var keepLink = title && isMirrored(title);
                        /* Under certain condition it seems that this is possible
                                         * to have parentNode == undefined, in this case this
                                         * seems preferable to remove the whole link+content than
                                         * keeping a wrong link. See for example this url
                                         * http://parsoid.wmflabs.org/ko/%EC%9D%B4%ED%9C%98%EC%86%8C */
                        if (!keepLink) {
                            if (linkNode.parentNode) {
                                linkNode.parentNode.replaceChild(img, linkNode);
                            }
                            else {
                                DOMUtils_1.default.deleteNode(img);
                            }
                        }
                    }
                    /* Rewrite image src attribute */
                    if (img) {
                        var src = Utils_1.default.getFullUrl(webUrlHost, img.getAttribute('src'));
                        var newSrc = getMediaUrl(src);
                        if (newSrc) {
                            /* Download image, but avoid duplicate calls */
                            if (!srcCache.hasOwnProperty(src)) {
                                srcCache[src] = true;
                                downloadFileQueue.push(src);
                            }
                            /* Change image source attribute to point to the local image */
                            img.setAttribute('src', newSrc);
                            /* Remove useless 'resource' attribute */
                            img.removeAttribute('resource');
                            /* Remove srcset */
                            img.removeAttribute('srcset');
                        }
                        else {
                            DOMUtils_1.default.deleteNode(img);
                        }
                    }
                }
                else {
                    DOMUtils_1.default.deleteNode(img);
                }
            }
            /* Improve image frames */
            var figures = parsoidDoc.getElementsByTagName('figure');
            var spans = parsoidDoc.querySelectorAll('span[typeof=mw:Image/Frameless]');
            var imageNodes = Array.prototype.slice.call(figures).concat(Array.prototype.slice.call(spans));
            // tslint:disable-next-line:prefer-for-of
            for (var i = 0; i < imageNodes.length; i += 1) {
                var imageNode = imageNodes[i];
                var image = void 0;
                var numImages = imageNode.getElementsByTagName('img').length;
                var numVideos = imageNode.getElementsByTagName('video').length;
                if (numImages) {
                    image = imageNode.getElementsByTagName('img')[0];
                }
                else if (numVideos) {
                    image = imageNode.getElementsByTagName('video')[0];
                }
                var isStillLinked = image && image.parentNode && image.parentNode.tagName === 'A';
                if (!env.nopic && imageNode && image) {
                    var imageNodeClass = imageNode.getAttribute('class') || ''; // imageNodeClass already defined
                    var imageNodeTypeof = imageNode.getAttribute('typeof') || '';
                    if (imageNodeTypeof.indexOf('mw:Image/Thumb') >= 0
                        || imageNodeTypeof.indexOf('mw:Video/Thumb') >= 0
                        || zim.mobileLayout) {
                        var descriptions = imageNode.getElementsByTagName('figcaption');
                        var description = descriptions.length > 0 ? descriptions[0] : undefined;
                        var imageWidth = parseInt(image.getAttribute('width'), 10);
                        var thumbDiv = parsoidDoc.createElement('div');
                        thumbDiv.setAttribute('class', 'thumb');
                        if (imageNodeClass.search('mw-halign-right') >= 0) {
                            DOMUtils_1.default.appendToAttr(thumbDiv, 'class', 'tright');
                        }
                        else if (imageNodeClass.search('mw-halign-left') >= 0) {
                            DOMUtils_1.default.appendToAttr(thumbDiv, 'class', 'tleft');
                        }
                        else if (imageNodeClass.search('mw-halign-center') >= 0) {
                            DOMUtils_1.default.appendToAttr(thumbDiv, 'class', 'tnone');
                            var centerDiv = parsoidDoc.createElement('center');
                            centerDiv.appendChild(thumbDiv);
                            thumbDiv = centerDiv;
                        }
                        else {
                            var revAutoAlign = env.ltr ? 'right' : 'left';
                            DOMUtils_1.default.appendToAttr(thumbDiv, 'class', "t" + revAutoAlign);
                        }
                        var thumbinnerDiv = parsoidDoc.createElement('div');
                        thumbinnerDiv.setAttribute('class', 'thumbinner');
                        thumbinnerDiv.setAttribute('style', "width:" + (imageWidth + 2) + "px");
                        var thumbcaptionDiv = parsoidDoc.createElement('div');
                        thumbcaptionDiv.setAttribute('class', 'thumbcaption');
                        var autoAlign = env.ltr ? 'left' : 'right';
                        thumbcaptionDiv.setAttribute('style', "text-align: " + autoAlign);
                        if (description) {
                            thumbcaptionDiv.innerHTML = description.innerHTML;
                        }
                        thumbinnerDiv.appendChild(isStillLinked ? image.parentNode : image);
                        thumbinnerDiv.appendChild(thumbcaptionDiv);
                        thumbDiv.appendChild(thumbinnerDiv);
                        imageNode.parentNode.replaceChild(thumbDiv, imageNode);
                    }
                    else if (imageNodeTypeof.indexOf('mw:Image') >= 0) {
                        var div = parsoidDoc.createElement('div');
                        if (imageNodeClass.search('mw-halign-right') >= 0) {
                            DOMUtils_1.default.appendToAttr(div, 'class', 'floatright');
                        }
                        else if (imageNodeClass.search('mw-halign-left') >= 0) {
                            DOMUtils_1.default.appendToAttr(div, 'class', 'floatleft');
                        }
                        else if (imageNodeClass.search('mw-halign-center') >= 0) {
                            DOMUtils_1.default.appendToAttr(div, 'class', 'center');
                        }
                        div.appendChild(isStillLinked ? image.parentNode : image);
                        imageNode.parentNode.replaceChild(div, imageNode);
                    }
                }
                else {
                    DOMUtils_1.default.deleteNode(imageNode);
                }
            }
            finished(null, parsoidDoc, articleId);
        }
        function rewriteUrls(parsoidDoc, articleId, finished) {
            /* Go through all links */
            var as = parsoidDoc.getElementsByTagName('a');
            var areas = parsoidDoc.getElementsByTagName('area');
            var linkNodes = Array.prototype.slice.call(as).concat(Array.prototype.slice.call(areas));
            function removeLinksToUnmirroredArticles(linkNode, href, cb) {
                var title = mw.extractPageTitleFromHref(href);
                if (!title) {
                    setImmediate(function () { return cb(); });
                    return;
                }
                if (isMirrored(title)) {
                    /* Deal with local anchor */
                    var localAnchor = href.lastIndexOf('#') === -1 ? '' : href.substr(href.lastIndexOf('#'));
                    linkNode.setAttribute('href', env.getArticleUrl(title) + localAnchor);
                    setImmediate(function () { return cb(); });
                }
                else {
                    redis.processRedirectIfExists(title, function (res) {
                        if (res) {
                            linkNode.setAttribute('href', env.getArticleUrl(title));
                        }
                        else {
                            Utils_1.default.migrateChildren(linkNode, linkNode.parentNode, linkNode);
                            linkNode.parentNode.removeChild(linkNode);
                        }
                        setImmediate(function () { return cb(); });
                    });
                }
            }
            function rewriteUrl(linkNode, finished) {
                var rel = linkNode.getAttribute('rel');
                var href = linkNode.getAttribute('href') || '';
                if (!href) {
                    DOMUtils_1.default.deleteNode(linkNode);
                    setImmediate(function () { return finished(); });
                }
                else if (href.substring(0, 1) === '#') {
                    setImmediate(function () { return finished(); });
                }
                else {
                    /* Deal with custom geo. URL replacement, for example:
                     * http://maps.wikivoyage-ev.org/w/poimap2.php?lat=44.5044943&lon=34.1969633&zoom=15&layer=M&lang=ru&name=%D0%9C%D0%B0%D1%81%D1%81%D0%B0%D0%BD%D0%B4%D1%80%D0%B0
                     * http://tools.wmflabs.org/geohack/geohack.php?language=fr&pagename=Tour_Eiffel&params=48.85825_N_2.2945_E_type:landmark_region:fr
                     */
                    if (rel !== 'mw:WikiLink') {
                        var lat = void 0;
                        var lon = void 0;
                        if (/poimap2\.php/i.test(href)) {
                            var hrefQuery = url_1.default.parse(href, true).query;
                            lat = parseFloat(hrefQuery.lat);
                            lon = parseFloat(hrefQuery.lon);
                        }
                        else if (/geohack\.php/i.test(href)) {
                            var params = url_1.default.parse(href, true).query.params;
                            /* "params" might be an array, try to detect the geo localization one */
                            if (params instanceof Array) {
                                var i = 0;
                                while (params[i] && isNaN(+params[i][0])) {
                                    i += 1;
                                }
                                params = params[i];
                            }
                            if (params) {
                                // see https://bitbucket.org/magnusmanske/geohack/src public_html geo_param.php
                                var pieces_1 = params.toUpperCase().split('_');
                                var semiPieces = pieces_1.length > 0 ? pieces_1[0].split(';') : undefined;
                                if (semiPieces && semiPieces.length === 2) {
                                    lat = semiPieces[0], lon = semiPieces[1];
                                }
                                else {
                                    var factors_1 = [1, 60, 3600];
                                    var offs_1 = 0;
                                    var deg = function (hemiHash) {
                                        var out = 0;
                                        var hemiSign = 0;
                                        for (var i = 0; i < 4 && i + offs_1 < pieces_1.length; i += 1) {
                                            var v = pieces_1[i + offs_1];
                                            hemiSign = hemiHash[v];
                                            if (hemiSign) {
                                                offs_1 = i + 1;
                                                break;
                                            }
                                            out += +v / factors_1[i];
                                        }
                                        return out * hemiSign;
                                    };
                                    lat = deg({ N: 1, S: -1 });
                                    lon = deg({ E: 1, W: -1, O: 1 });
                                }
                            }
                        }
                        else if (/Special:Map/i.test(href)) {
                            var parts = href.split('/');
                            lat = parts[4];
                            lon = parts[5];
                        }
                        if (!isNaN(lat) && !isNaN(lon)) {
                            href = "geo:" + lat + "," + lon;
                            linkNode.setAttribute('href', href);
                        }
                    }
                    if (rel) { // This is Parsoid HTML
                        /* Add 'external' class to interwiki links */
                        if (rel === 'mw:WikiLink/Interwiki') {
                            DOMUtils_1.default.appendToAttr(linkNode, 'class', 'external');
                        }
                        /* Check if the link is "valid" */
                        Utils_1.default.exitIfError(!href, "No href attribute in the following code, in article " + articleId + "\n" + linkNode.outerHTML);
                        /* Rewrite external links starting with // */
                        if (rel.substring(0, 10) === 'mw:ExtLink' || rel === 'nofollow') {
                            if (href.substring(0, 1) === '/') {
                                linkNode.setAttribute('href', Utils_1.default.getFullUrl(webUrlHost, href));
                            }
                            else if (href.substring(0, 2) === './') {
                                Utils_1.default.migrateChildren(linkNode, linkNode.parentNode, linkNode);
                                linkNode.parentNode.removeChild(linkNode);
                            }
                            setImmediate(function () { return finished(); });
                        }
                        else if (rel === 'mw:WikiLink' || rel === 'mw:referencedBy') {
                            removeLinksToUnmirroredArticles(linkNode, href, finished);
                        }
                        else {
                            setImmediate(function () { return finished(); });
                        }
                    }
                    else { // This is MediaWiki HTML
                        removeLinksToUnmirroredArticles(linkNode, href, finished);
                    }
                }
            }
            async_1.default.eachLimit(linkNodes, speed, rewriteUrl, function (error) {
                Utils_1.default.exitIfError(error, "Problem by rewriting urls: " + error);
                finished(null, parsoidDoc, articleId);
            });
        }
        function applyOtherTreatments(parsoidDoc, articleId, finished) {
            var filtersConfig = config_1.default.filters;
            /* Don't need <link> and <input> tags */
            var nodesToDelete = [{ tag: 'link' }, { tag: 'input' }];
            /* Remove "map" tags if necessary */
            if (env.nopic) {
                nodesToDelete.push({ tag: 'map' });
            }
            /* Remove useless DOM nodes without children */
            function emptyChildFilter(n) {
                return !n.innerHTML;
            }
            nodesToDelete.push({ tag: 'li', filter: emptyChildFilter });
            nodesToDelete.push({ tag: 'span', filter: emptyChildFilter });
            /* Remove gallery boxes if pics need stripping of if it doesn't have thumbs */
            nodesToDelete.push({
                class: 'gallerybox',
                filter: function (n) {
                    return !n.getElementsByTagName('img').length
                        && !n.getElementsByTagName('audio').length
                        && !n.getElementsByTagName('video').length;
                },
            });
            nodesToDelete.push({
                class: 'gallery',
                filter: function (n) {
                    return !n.getElementsByClassName('gallerybox').length;
                },
            });
            /* Remove element with black listed CSS classes */
            filtersConfig.cssClassBlackList.forEach(function (classname) {
                nodesToDelete.push({ class: classname });
            });
            if (env.nodet) {
                filtersConfig.nodetCssClassBlackList.forEach(function (classname) {
                    nodesToDelete.push({ class: classname });
                });
            }
            /* Remove element with black listed CSS classes and no link */
            filtersConfig.cssClassBlackListIfNoLink.forEach(function (classname) {
                nodesToDelete.push({
                    class: classname,
                    filter: function (n) {
                        return n.getElementsByTagName('a').length === 0;
                    },
                });
            });
            /* Delete them all */
            nodesToDelete.forEach(function (t) {
                var nodes;
                if (t.tag) {
                    nodes = parsoidDoc.getElementsByTagName(t.tag);
                }
                else if (t.class) {
                    nodes = parsoidDoc.getElementsByClassName(t.class);
                }
                else {
                    return; /* throw error? */
                }
                var f = t.filter;
                // tslint:disable-next-line:prefer-for-of
                for (var i = 0; i < nodes.length; i += 1) {
                    if (!f || f(nodes[i])) {
                        DOMUtils_1.default.deleteNode(nodes[i]);
                    }
                }
            });
            /* Go through all reference calls */
            var spans = parsoidDoc.getElementsByTagName('span');
            // tslint:disable-next-line:prefer-for-of
            for (var i = 0; i < spans.length; i += 1) {
                var span = spans[i];
                var rel = span.getAttribute('rel');
                if (rel === 'dc:references') {
                    var sup = parsoidDoc.createElement('sup');
                    if (span.innerHTML) {
                        sup.id = span.id;
                        sup.innerHTML = span.innerHTML;
                        span.parentNode.replaceChild(sup, span);
                    }
                    else {
                        DOMUtils_1.default.deleteNode(span);
                    }
                }
            }
            /* Remove element with id in the blacklist */
            filtersConfig.idBlackList.forEach(function (id) {
                var node = parsoidDoc.getElementById(id);
                if (node) {
                    DOMUtils_1.default.deleteNode(node);
                }
            });
            /* Force display of element with that CSS class */
            filtersConfig.cssClassDisplayList.map(function (classname) {
                var nodes = parsoidDoc.getElementsByClassName(classname);
                // tslint:disable-next-line:prefer-for-of
                for (var i = 0; i < nodes.length; i += 1) {
                    nodes[i].style.removeProperty('display');
                }
            });
            /* Remove empty paragraphs */
            if (!keepEmptyParagraphs) {
                for (var level = 5; level > 0; level--) {
                    var paragraphNodes = parsoidDoc.getElementsByTagName("h" + level);
                    // tslint:disable-next-line:prefer-for-of
                    for (var i = 0; i < paragraphNodes.length; i += 1) {
                        var paragraphNode = paragraphNodes[i];
                        var nextElementNode = DOMUtils_1.default.nextElementSibling(paragraphNode);
                        /* No nodes */
                        if (!nextElementNode) {
                            DOMUtils_1.default.deleteNode(paragraphNode);
                        }
                        else {
                            /* Delete if nextElementNode is a paragraph with <= level */
                            var nextElementNodeTag = nextElementNode.tagName.toLowerCase();
                            if (nextElementNodeTag.length > 1
                                && nextElementNodeTag[0] === 'h'
                                && !isNaN(nextElementNodeTag[1])
                                && nextElementNodeTag[1] <= level) {
                                DOMUtils_1.default.deleteNode(paragraphNode);
                            }
                        }
                    }
                }
            }
            /* Clean the DOM of all uncessary code */
            var allNodes = parsoidDoc.getElementsByTagName('*');
            var _loop_1 = function (i) {
                var node = allNodes[i];
                node.removeAttribute('data-parsoid');
                node.removeAttribute('typeof');
                node.removeAttribute('about');
                node.removeAttribute('data-mw');
                if (node.getAttribute('rel') && node.getAttribute('rel').substr(0, 3) === 'mw:') {
                    node.removeAttribute('rel');
                }
                /* Remove a few css calls */
                filtersConfig.cssClassCallsBlackList.map(function (classname) {
                    if (node.getAttribute('class')) {
                        node.setAttribute('class', node.getAttribute('class').replace(classname, ''));
                    }
                });
            };
            // tslint:disable-next-line:prefer-for-of
            for (var i = 0; i < allNodes.length; i += 1) {
                _loop_1(i);
            }
            finished(null, parsoidDoc, articleId);
        }
        function setFooter(parsoidDoc, articleId, finished) {
            var htmlTemplateDoc = domino_1.default.createDocument((zim.mobileLayout ? htmlMobileTemplateCode : htmlDesktopTemplateCode)
                .replace('__ARTICLE_CONFIGVARS_LIST__', jsConfigVars !== '' ? genHeaderScript('jsConfigVars') : '')
                .replace('__ARTICLE_JS_LIST__', jsDependenciesList.length !== 0
                ? jsDependenciesList.map(function (oneJsDep) { return genHeaderScript(oneJsDep); }).join('\n')
                : '')
                .replace('__ARTICLE_CSS_LIST__', styleDependenciesList.length !== 0
                ? styleDependenciesList.map(function (oneCssDep) { return genHeaderCSSLink(oneCssDep); }).join('\n')
                : ''));
            /* Create final document by merging template and parsoid documents */
            htmlTemplateDoc.getElementById('mw-content-text').style.setProperty('direction', env.ltr ? 'ltr' : 'rtl');
            htmlTemplateDoc.getElementById('mw-content-text').innerHTML = parsoidDoc.getElementsByTagName('body')[0].innerHTML;
            /* Title */
            if (zim.mobileLayout) {
                htmlTemplateDoc.getElementsByTagName('title')[0].innerHTML = htmlTemplateDoc.getElementById('title_0')
                    ? htmlTemplateDoc.getElementById('title_0').innerHTML
                    : articleId.replace(/_/g, ' ');
                DOMUtils_1.default.deleteNode(htmlTemplateDoc.getElementById('titleHeading'));
            }
            else {
                htmlTemplateDoc.getElementsByTagName('title')[0].innerHTML = parsoidDoc.getElementsByTagName('title')
                    ? parsoidDoc.getElementsByTagName('title')[0].innerHTML.replace(/_/g, ' ')
                    : articleId.replace(/_/g, ' ');
                if (zim.mainPageId !== articleId) {
                    htmlTemplateDoc.getElementById('titleHeading').innerHTML = htmlTemplateDoc.getElementsByTagName('title')[0].innerHTML;
                }
                else {
                    DOMUtils_1.default.deleteNode(htmlTemplateDoc.getElementById('titleHeading'));
                }
            }
            /* Subpage */
            if (isSubpage(articleId) && zim.mainPageId !== articleId) {
                var headingNode = htmlTemplateDoc.getElementById('mw-content-text');
                var subpagesNode = htmlTemplateDoc.createElement('span');
                var parents = articleId.split('/');
                parents.pop();
                var subpages_1 = '';
                var parentPath_1 = '';
                parents.map(function (parent) {
                    var label = parent.replace(/_/g, ' ');
                    var isParentMirrored = isMirrored(parentPath_1 + parent);
                    subpages_1
                        += "&lt; " + (isParentMirrored
                            ? "<a href=\"" + env.getArticleUrl(parentPath_1 + parent) + "\" title=\"" + label + "\">"
                            : '') + label + (isParentMirrored ? '</a> ' : ' ');
                    parentPath_1 += parent + "/";
                });
                subpagesNode.innerHTML = subpages_1;
                subpagesNode.setAttribute('class', 'subpages');
                headingNode.parentNode.insertBefore(subpagesNode, headingNode);
            }
            /* Set footer */
            var div = htmlTemplateDoc.createElement('div');
            var oldId = articleIds[articleId];
            redis.getArticle(articleId, function (error, detailsJson) {
                if (error) {
                    finished("Unable to get the details from redis for article " + articleId + ": " + error);
                }
                else {
                    /* Is seems that sporadically this goes wrong */
                    var details = JSON.parse(detailsJson);
                    /* Revision date */
                    var timestamp = details.t;
                    var date = new Date(timestamp * 1000);
                    div.innerHTML = footerTemplate({
                        articleId: encodeURIComponent(articleId),
                        webUrl: mw.webUrl,
                        creator: zim.creator,
                        oldId: oldId,
                        date: date.toISOString().substring(0, 10),
                    });
                    htmlTemplateDoc.getElementById('mw-content-text').appendChild(div);
                    addNoIndexCommentToElement(div);
                    /* Geo-coordinates */
                    var geoCoordinates = details.g;
                    if (geoCoordinates) {
                        var metaNode = htmlTemplateDoc.createElement('meta');
                        metaNode.name = 'geo.position';
                        metaNode.content = geoCoordinates; // latitude + ';' + longitude;
                        htmlTemplateDoc.getElementsByTagName('head')[0].appendChild(metaNode);
                    }
                    finished(null, htmlTemplateDoc, articleId);
                }
            });
        }
        function writeArticle(doc, articleId, finished) {
            logger.log("Saving article " + articleId + "...");
            var html = doc.documentElement.outerHTML;
            if (minifyHtml) {
                html = html_minifier_1.default.minify(html, {
                    removeComments: true,
                    conservativeCollapse: true,
                    collapseBooleanAttributes: true,
                    removeRedundantAttributes: true,
                    removeEmptyAttributes: true,
                    minifyCSS: true,
                });
            }
            if (env.deflateTmpHtml) {
                zlib_1.default.deflate(html, function (error, deflatedHtml) {
                    fs_1.default.writeFile(env.getArticlePath(articleId), deflatedHtml, finished);
                });
            }
            else {
                fs_1.default.writeFile(env.getArticlePath(articleId), html, finished);
            }
        }
        function saveArticle(articleId, finished) {
            var html = '';
            if (zim.mobileLayout && zim.mainPageId !== articleId) {
                var articleApiUrl = mw.base + "api/rest_v1/page/mobile-sections/" + encodeURIComponent(articleId);
                logger.log("Getting (mobile) article from " + articleApiUrl);
                node_fetch_1.default(articleApiUrl, {
                    method: 'GET',
                    headers: { Accept: 'application/json' },
                })
                    .then(function (response) { return response.json(); })
                    .then(function (json) {
                    // set the first section (open by default)
                    html += leadSectionTemplate({
                        lead_display_title: json.lead.displaytitle,
                        lead_section_text: json.lead.sections[0].text,
                    });
                    // set all other section (closed by default)
                    if (!env.nodet) {
                        json.remaining.sections.forEach(function (oneSection, i) {
                            // if below is to test if we need to nest a subsections into a section
                            if (oneSection.toclevel === 1) {
                                html = html.replace("__SUB_LEVEL_SECTION_" + (oneSection.id - 1) + "__", ''); // remove unused anchor for subsection
                                html += sectionTemplate({
                                    section_index: i + 1,
                                    section_id: oneSection.id,
                                    section_anchor: oneSection.anchor,
                                    section_line: oneSection.line,
                                    section_text: oneSection.text,
                                });
                            }
                            else {
                                var replacement = subSectionTemplate({
                                    section_index: i + 1,
                                    section_toclevel: oneSection.toclevel + 1,
                                    section_id: oneSection.id,
                                    section_anchor: oneSection.anchor,
                                    section_line: oneSection.line,
                                    section_text: oneSection.text,
                                });
                                html = html.replace("__SUB_LEVEL_SECTION_" + (oneSection.id - 1) + "__", replacement);
                            }
                        });
                    }
                    html = html.replace("__SUB_LEVEL_SECTION_" + json.remaining.sections.length + "__", ''); // remove the last subcestion anchor (all other anchor are removed in the forEach)
                    buildArticleFromApiData();
                })
                    .catch(function (e) {
                    console.error("Error handling json response from api. " + e);
                    buildArticleFromApiData();
                });
            }
            else {
                var articleUrl = parsoidUrl
                    + encodeURIComponent(articleId)
                    + (parsoidUrl.indexOf('/rest') < 0 ? (parsoidUrl.indexOf('?') < 0 ? '?' : '&') + "oldid=" : '/')
                    + articleIds[articleId];
                logger.log("Getting (desktop) article from " + articleUrl);
                setTimeout(skipHtmlCache || articleId === zim.mainPageId
                    ? downloader.downloadContent.bind(downloader)
                    : downloadContentAndCache, downloadFileQueue.length() + optimizationQueue.length(), articleUrl, function (content) {
                    var json;
                    if (parsoidContentType === 'json') {
                        try {
                            json = JSON.parse(content.toString());
                        }
                        catch (e) {
                            // TODO: Figure out why this is happening
                            html = content.toString();
                            console.error(e);
                        }
                        if (json && json.visualeditor) {
                            html = json.visualeditor.content;
                        }
                        else if (json && json.contentmodel === 'wikitext') {
                            html = json.html.body;
                        }
                        else if (json && json.error) {
                            console.error("Error by retrieving article: " + json.error.info);
                        }
                        else {
                            html = content.toString();
                        }
                    }
                    else {
                        html = content.toString();
                    }
                    buildArticleFromApiData();
                }, articleId);
            }
            function buildArticleFromApiData() {
                if (html) {
                    var articlePath = env.getArticlePath(articleId);
                    var prepareAndSaveArticle = async_1.default.compose(writeArticle, setFooter, applyOtherTreatments, rewriteUrls, treatMedias, storeDependencies, parseHtml);
                    logger.log("Treating and saving article " + articleId + " at " + articlePath + "...");
                    prepareAndSaveArticle(html, articleId, function (error) {
                        Utils_1.default.exitIfError(error, "Error by preparing and saving file " + error);
                        logger.log("Dumped successfully article " + articleId);
                        finished();
                    });
                }
                else {
                    delete articleIds[articleId];
                    finished();
                }
            }
        }
        logger.log('Saving articles...');
        async_1.default.eachLimit(Object.keys(articleIds), speed, saveArticle, function (error) {
            Utils_1.default.exitIfError(error, "Unable to retrieve an article correctly: " + error);
            logger.log('All articles were retrieved and saved.');
            finished();
        });
    }
    function addNoIndexCommentToElement(element) {
        var slices = element.parentElement.innerHTML.split(element.outerHTML);
        element.parentElement.innerHTML = slices[0] + "<!--htdig_noindex-->" + element.outerHTML + "<!--/htdig_noindex-->" + slices[1];
    }
    function isMirrored(id) {
        if (!zim.articleList && id && id.indexOf(':') >= 0) {
            var namespace = mw.namespaces[id.substring(0, id.indexOf(':')).replace(/ /g, mw.spaceDelimiter)];
            if (namespace !== undefined) {
                return namespace.isContent;
            }
        }
        return id in articleIds;
    }
    function isSubpage(id) {
        if (id && id.indexOf('/') >= 0) {
            var namespace = id.indexOf(':') >= 0 ? id.substring(0, id.indexOf(':')).replace(/ /g, mw.spaceDelimiter) : '';
            namespace = mw.namespaces[namespace]; // namespace already defined
            if (namespace !== undefined) {
                return namespace.allowedSubpages;
            }
        }
        return false;
    }
    /* Grab and concatenate stylesheet files */
    function saveStylesheet(finished) {
        logger.log('Dumping stylesheets...');
        var urlCache = {};
        var stylePath = "" + env.htmlRootPath + dirs.style + "/style.css";
        /* Remove if exists */
        fs_1.default.unlink(stylePath, function () { return null; });
        /* Take care to download medias */
        var downloadCSSFileQueue = async_1.default.queue(function (data, finished) {
            downloader.downloadMediaFile(data.url, data.path, true, optimizationQueue, finished);
        }, speed);
        /* Take care to download CSS files */
        var downloadCSSQueue = async_1.default.queue(function (link, finished) {
            /* link might be a 'link' DOM node or an URL */
            var cssUrl = typeof link === 'object' ? Utils_1.default.getFullUrl(webUrlHost, link.getAttribute('href')) : link;
            var linkMedia = typeof link === 'object' ? link.getAttribute('media') : null;
            if (cssUrl) {
                var cssUrlRegexp_1 = new RegExp('url\\([\'"]{0,1}(.+?)[\'"]{0,1}\\)', 'gi');
                logger.log("Downloading CSS from " + decodeURI(cssUrl));
                downloader.downloadContent(cssUrl, function (content) {
                    var body = content.toString();
                    var rewrittenCss = "\n/* start " + cssUrl + " */\n\n";
                    rewrittenCss += linkMedia ? "@media " + linkMedia + "  {\n" : '\n';
                    rewrittenCss += body + "\n";
                    rewrittenCss += linkMedia ? "} /* @media " + linkMedia + " */\n" : '\n';
                    rewrittenCss += "\n/* end   " + cssUrl + " */\n";
                    /* Downloading CSS dependencies */
                    var match;
                    // tslint:disable-next-line:no-conditional-assignment
                    while ((match = cssUrlRegexp_1.exec(body))) {
                        var url = match[1];
                        /* Avoid 'data', so no url dependency */
                        if (!url.match('^data')) {
                            var filePathname = url_1.default.parse(url, false, true).pathname;
                            if (filePathname) {
                                var filename = path_1.default.basename(filePathname);
                                /* Rewrite the CSS */
                                rewrittenCss = rewrittenCss.replace(url, filename);
                                /* Need a rewrite if url doesn't include protocol */
                                url = Utils_1.default.getFullUrl(webUrlHost, url, cssUrl);
                                url = url.indexOf('%') < 0 ? encodeURI(url) : url;
                                /* Download CSS dependency, but avoid duplicate calls */
                                if (!urlCache.hasOwnProperty(url) && filename) {
                                    urlCache[url] = true;
                                    downloadCSSFileQueue.push({ url: url, path: env.htmlRootPath + dirs.style + '/' + filename });
                                }
                            }
                            else {
                                console.warn("Skipping CSS [url(" + url + ")] because the pathname could not be found [" + filePathname + "]");
                            }
                        }
                    }
                    fs_1.default.appendFileSync(stylePath, rewrittenCss);
                    finished();
                });
            }
            else {
                finished();
            }
        }, speed);
        /* Load main page to see which CSS files are needed */
        downloadContentAndCache(mw.webUrl, function (content) {
            var html = content.toString();
            var doc = domino_1.default.createDocument(html);
            var links = doc.getElementsByTagName('link');
            /* Go through all CSS links */
            // tslint:disable-next-line:prefer-for-of
            for (var i = 0; i < links.length; i += 1) {
                var link = links[i];
                if (link.getAttribute('rel') === 'stylesheet') {
                    downloadCSSQueue.push(link);
                }
            }
            /* Push Mediawiki:Offline.css ( at the end) */
            var offlineCssUrl = mw.webUrl + "Mediawiki:offline.css?action=raw";
            downloader.registerOptionalUrl(offlineCssUrl);
            downloadCSSQueue.push(offlineCssUrl);
            /* Set the drain method to be called one time everything is done */
            downloadCSSQueue.drain = function drain(error) {
                Utils_1.default.exitIfError(error, "Error by CSS dependencies: " + error);
                var drainBackup = downloadCSSQueue.drain;
                downloadCSSFileQueue.drain = function downloadCSSFileQueueDrain(error) {
                    Utils_1.default.exitIfError(error, "Error by CSS medias: " + error);
                    downloadCSSQueue.drain = drainBackup;
                    finished();
                };
                downloadCSSFileQueue.push('');
            };
            downloadCSSQueue.push('');
        });
    }
    /* Get ids */
    var redirectQueue = async_1.default.queue(function (articleId, finished) {
        if (articleId) {
            logger.log("Getting redirects for article " + articleId + "...");
            var url = mw.backlinkRedirectsQueryUrl(articleId);
            downloader.downloadContent(url, function (content) {
                var body = content.toString();
                try {
                    if (!JSON.parse(body).error) {
                        var redirects_1 = {};
                        var redirectsCount_1 = 0;
                        var pages = JSON.parse(body).query.pages;
                        pages[Object.keys(pages)[0]].redirects.map(function (entry) {
                            var title = entry.title.replace(/ /g, mw.spaceDelimiter);
                            redirects_1[title] = articleId;
                            redirectsCount_1 += 1;
                            if (title === zim.mainPageId) {
                                zim.mainPageId = articleId;
                            }
                        });
                        logger.log(redirectsCount_1 + " redirect(s) found for " + articleId);
                        redis.saveRedirects(redirectsCount_1, redirects_1, finished);
                    }
                    else {
                        finished(JSON.parse(body).error);
                    }
                }
                catch (error) {
                    finished(error);
                }
            });
        }
        else {
            finished();
        }
    }, speed * 3);
    function getArticleIds(finished) {
        function drainRedirectQueue(finished) {
            redirectQueue.drain = function drain(error) {
                Utils_1.default.exitIfError(error, "Unable to retrieve redirects for an article: " + error);
                logger.log('All redirect ids retrieve successfuly.');
                finished();
            };
            redirectQueue.push('');
        }
        /* Parse article list given by API */
        function parseAPIResponse(body) {
            var next = '';
            var json = JSON.parse(body);
            var entries = json.query && json.query.pages;
            if (entries) {
                var redirectQueueValues_1 = [];
                var details_1 = {};
                Object.keys(entries).map(function (key) {
                    var entry = entries[key];
                    entry.title = entry.title.replace(/ /g, mw.spaceDelimiter);
                    if ('missing' in entry) {
                        console.error("Article " + entry.title + " is not available on this wiki.");
                        delete articleIds[entry.title];
                    }
                    else {
                        redirectQueueValues_1.push(entry.title);
                        if (entry.revisions) {
                            /* Get last revision id */
                            articleIds[entry.title] = entry.revisions[0].revid;
                            /* Get last revision id timestamp */
                            var articleDetails = { t: new Date(entry.revisions[0].timestamp).getTime() / 1000 };
                            /* Get article geo coordinates */
                            if (entry.coordinates) {
                                articleDetails.g = entry.coordinates[0].lat + ";" + entry.coordinates[0].lon;
                            }
                            /* Save as JSON string */
                            details_1[entry.title] = JSON.stringify(articleDetails);
                        }
                        else if (entry.pageid) {
                            logger.log("Unable to get revisions for " + entry.title + ", but entry exists in the database. Article was probably deleted meanwhile.");
                            delete articleIds[entry.title];
                        }
                        else {
                            Utils_1.default.exitIfError(true, "Unable to get revisions for " + entry.title + "\nJSON was " + body);
                        }
                    }
                });
                if (redirectQueueValues_1.length) {
                    redirectQueue.push(redirectQueueValues_1);
                }
                redis.saveArticles(details_1);
            }
            /* Get continue parameters from 'query-continue',
             * unfortunately old MW version does not use the same way
             * than recent */
            var continueHash = json['query-continue'] && json['query-continue'].allpages;
            if (continueHash) {
                Object.keys(continueHash).forEach(function (key) {
                    next += "&" + key + "=" + encodeURIComponent(continueHash[key]);
                });
            }
            return next;
        }
        function getArticleIdsForLine(line, finished) {
            if (line) {
                var title = line.replace(/ /g, mw.spaceDelimiter).replace('\r', '');
                var f = downloader.downloadContent.bind(downloader, mw.articleQueryUrl(title));
                setTimeout(f, redirectQueue.length() > 30000 ? redirectQueue.length() - 30000 : 0, function (content) {
                    var body = content.toString();
                    if (body && body.length > 1) {
                        parseAPIResponse(body);
                    }
                    setTimeout(finished, redirectQueue.length());
                });
            }
            else {
                finished();
            }
        }
        /* Get ids from file */
        function getArticleIdsForFile(finished) {
            var lines;
            try {
                lines = fs_1.default.readFileSync(zim.articleList).toString().split('\n');
            }
            catch (error) {
                Utils_1.default.exitIfError(true, "Unable to open article list file: " + error);
            }
            async_1.default.eachLimit(lines, speed, getArticleIdsForLine, function (error) {
                Utils_1.default.exitIfError(error, "Unable to get all article ids for a file: " + error);
                logger.log('List of article ids to mirror completed');
                drainRedirectQueue(finished);
            });
        }
        /* Get ids from Mediawiki API */
        function getArticleIdsForNamespace(namespace, finished) {
            var next = '';
            async_1.default.doWhilst(function (finished) {
                logger.log("Getting article ids for namespace \"" + namespace + "\" " + (next !== '' ? " (from " + (namespace ? namespace + ":" : '') + next.split('=')[1] + ")" : '') + "...");
                var url = mw.pageGeneratorQueryUrl(namespace, next);
                var dc = downloader.downloadContent.bind(downloader);
                setTimeout(dc, redirectQueue.length() > 30000 ? redirectQueue.length() - 30000 : 0, url, function (content) {
                    var body = content.toString();
                    if (body && body.length > 1) {
                        next = parseAPIResponse(body);
                        finished();
                    }
                    else {
                        next = '';
                        finished("Error by retrieving " + url);
                    }
                });
            }, function () { return next; }, function (error) {
                Utils_1.default.exitIfError(error, "Unable to download article ids: " + error);
                logger.log("List of article ids to mirror completed for namespace \"" + namespace + "\"");
                finished();
            });
        }
        function getArticleIdsForNamespaces(finished) {
            async_1.default.eachLimit(mw.namespacesToMirror, mw.namespacesToMirror.length, getArticleIdsForNamespace, function (error) {
                Utils_1.default.exitIfError(error, "Unable to get all article ids for in a namespace: " + error);
                logger.log('All articles ids (but without redirect ids) for all namespaces were successfuly retrieved.');
                drainRedirectQueue(finished);
            });
        }
        /* Get list of article ids */
        async_1.default.series([
            function (finished) { return getArticleIdsForLine(zim.mainPageId, finished); },
            function (finished) {
                if (zim.articleList) {
                    getArticleIdsForFile(finished);
                }
                else {
                    getArticleIdsForNamespaces(finished);
                }
            },
            function (finished) {
                if (zim.articleList) {
                    finished();
                }
                else if (!isMirrored(zim.mainPageId)) {
                    getArticleIdsForLine(zim.mainPageId, finished);
                }
                else {
                    finished();
                }
            },
        ], function (error) {
            Utils_1.default.exitIfError(error, "Unable retrive article ids: " + error);
            finished();
        });
    }
    /* Multiple developer friendly functions */
    function downloadContentAndCache(url, callback) {
        var cachePath = zim.cacheDirectory + crypto_1.default.createHash('sha1').update(url).digest('hex').substr(0, 20);
        var cacheHeadersPath = cachePath + ".h";
        async_1.default.series([
            function (finished) {
                fs_1.default.readFile(cachePath, function (error, data) {
                    finished(error, error ? undefined : data.toString());
                });
            },
            function (finished) {
                fs_1.default.readFile(cacheHeadersPath, function (error, data) {
                    try {
                        finished(error, error ? undefined : JSON.parse(data.toString()));
                    }
                    catch (error) {
                        finished("Error in downloadContentAndCache() JSON parsing of " + cacheHeadersPath + ", error is: " + error);
                    }
                });
            },
        ], function (error, results) {
            if (error) {
                downloader.downloadContent(url, function (content, responseHeaders) {
                    logger.log("Caching " + url + " at " + cachePath + "...");
                    fs_1.default.writeFile(cacheHeadersPath, JSON.stringify(responseHeaders), function () {
                        fs_1.default.writeFile(cachePath, content, function () {
                            callback(content, responseHeaders);
                        });
                    });
                });
            }
            else {
                logger.log("Cache hit for " + url + " (" + cachePath + ")");
                Utils_1.default.touch(cachePath);
                callback(results[0], results[1]);
            }
        });
    }
    function downloadFileAndCache(url, callback) {
        if (!url) {
            callback();
            return;
        }
        var parts = mediaRegex.exec(decodeURI(url));
        var filenameBase = parts[2].length > parts[5].length
            ? parts[2]
            : parts[5] + (parts[6] || '.svg') + (parts[7] || '');
        var width = parseInt(parts[4].replace(/px-/g, ''), 10) || INFINITY_WIDTH;
        /* Check if we have already met this image during this dumping process */
        redis.getMedia(filenameBase, function (error, rWidth) {
            /* If no redis entry */
            if (error || !rWidth || rWidth < width) {
                /* Set the redis entry if necessary */
                redis.saveMedia(filenameBase, width, function () {
                    var mediaPath = getMediaPath(url);
                    var cachePath = zim.cacheDirectory + "m/" + crypto_1.default.createHash('sha1').update(filenameBase).digest('hex').substr(0, 20) + (path_1.default.extname(url_1.default.parse(url, false, true).pathname || '') || '');
                    var cacheHeadersPath = cachePath + ".h";
                    var toDownload = false;
                    /* Check if the file exists in the cache */
                    if (fs_1.default.existsSync(cacheHeadersPath) && fs_1.default.existsSync(cachePath)) {
                        var responseHeaders = void 0;
                        try {
                            responseHeaders = JSON.parse(fs_1.default.readFileSync(cacheHeadersPath).toString());
                        }
                        catch (err) {
                            console.error("Error in downloadFileAndCache() JSON parsing of " + cacheHeadersPath + ", error is:", err);
                            responseHeaders = undefined;
                        }
                        /* If the cache file width higher than needed, use it. Otherwise download it and erase the cache */
                        if (!responseHeaders || responseHeaders.width < width) {
                            toDownload = true;
                        }
                        else {
                            fs_1.default.symlink(cachePath, mediaPath, 'file', function (error) {
                                if (error) {
                                    Utils_1.default.exitIfError(error.code !== 'EEXIST', "Unable to create symlink to " + mediaPath + " at " + cachePath + ": " + error);
                                    if (!skipCacheCleaning) {
                                        Utils_1.default.touch(cachePath);
                                    }
                                }
                                if (!skipCacheCleaning) {
                                    Utils_1.default.touch(cacheHeadersPath);
                                }
                            });
                            redis.deleteOrCacheMedia(responseHeaders.width === width, width, filenameBase);
                            callback();
                        }
                    }
                    else {
                        toDownload = true;
                    }
                    /* Download the file if necessary */
                    if (toDownload) {
                        downloader.downloadMediaFile(url, cachePath, true, optimizationQueue, function (error) {
                            if (error) {
                                callback();
                            }
                            else {
                                logger.log("Caching " + filenameBase + " at " + cachePath + "...");
                                fs_1.default.symlink(cachePath, mediaPath, 'file', function (error) {
                                    Utils_1.default.exitIfError(error && error.code !== 'EEXIST', "Unable to create symlink to " + mediaPath + " at " + cachePath + ": " + error);
                                    fs_1.default.writeFile(cacheHeadersPath, JSON.stringify({ width: width }), function (error) {
                                        Utils_1.default.exitIfError(error, "Unable to write cache header at " + cacheHeadersPath + ": " + error);
                                        callback();
                                    });
                                });
                            }
                        });
                    }
                    else {
                        logger.log("Cache hit for " + url);
                    }
                });
            }
            else {
                /* We already have this image with a resolution equal or higher to what we need */
                callback();
            }
        });
    }
    /* Internal path/url functions */
    function getMediaBase(url, escape) {
        var root;
        var parts = mediaRegex.exec(decodeURI(url));
        if (parts) {
            root = parts[2].length > parts[5].length ? parts[2] : parts[5] + (parts[6] || '.svg') + (parts[7] || '');
        }
        if (!root) {
            console.error("Unable to parse media url \"" + url + "\"");
            return '';
        }
        function e(str) {
            if (typeof str === 'undefined') {
                return undefined;
            }
            return escape ? encodeURIComponent(str) : str;
        }
        var filenameFirstVariant = parts[2];
        var filenameSecondVariant = parts[5] + (parts[6] || '.svg') + (parts[7] || '');
        var filename = Utils_1.default.decodeURIComponent(filenameFirstVariant.length > filenameSecondVariant.length ? filenameFirstVariant : filenameSecondVariant);
        /* Need to shorten the file due to filesystem limitations */
        if (utf8_binary_cutter_1.default.getBinarySize(filename) > 249) {
            var ext = path_1.default.extname(filename).split('.')[1] || '';
            var basename = filename.substring(0, filename.length - ext.length - 1) || '';
            filename = utf8_binary_cutter_1.default.truncateToBinarySize(basename, 239 - ext.length)
                + crypto_1.default.createHash('md5').update(basename).digest('hex').substring(0, 2) + "." + ext;
        }
        return dirs.media + "/" + e(filename);
    }
    function getMediaUrl(url) {
        return getMediaBase(url, true);
    }
    function getMediaPath(url, escape) {
        var mediaBase = getMediaBase(url, escape);
        return mediaBase ? env.htmlRootPath + mediaBase : undefined;
    }
    function saveFavicon(finished) {
        var _this = this;
        logger.log('Saving favicon.png...');
        function resizeFavicon(faviconPath, finished) {
            var cmd = "convert -thumbnail 48 \"" + faviconPath + "\" \"" + faviconPath + ".tmp\" ; mv \"" + faviconPath + ".tmp\" \"" + faviconPath + "\" ";
            child_process_1.exec(cmd, function (error) {
                fs_1.default.stat(faviconPath, function (error, stats) {
                    optimizationQueue.push({ path: faviconPath, size: stats.size }, function () {
                        finished(error);
                    });
                });
            }).on('error', function (error) {
                console.error(error);
            });
        }
        if (customZimFavicon) {
            var faviconPath = env.htmlRootPath + 'favicon.png';
            var content = fs_1.default.readFileSync(customZimFavicon);
            fs_1.default.writeFileSync(faviconPath, content);
            resizeFavicon(faviconPath, finished);
        }
        else {
            downloader.downloadContent(mw.siteInfoUrl(), function (content) {
                var body = content.toString();
                var entries = JSON.parse(body).query.general;
                if (!entries.logo) {
                    throw new Error("********\nNo site Logo Url. Expected a string, but got [" + entries.logo + "].\n\nPlease try specifying a customZimFavicon (--customZimFavicon=./path/to/your/file.ico)\n********");
                }
                var parsedUrl = url_1.default.parse(entries.logo);
                var ext = parsedUrl.pathname.split('.').slice(-1)[0];
                var faviconPath = env.htmlRootPath + ("favicon." + ext);
                var faviconFinalPath = env.htmlRootPath + "favicon.png";
                var logoUrl = parsedUrl.protocol ? entries.logo : 'http:' + entries.logo;
                downloader.downloadMediaFile(logoUrl, faviconPath, true, optimizationQueue, function () { return __awaiter(_this, void 0, void 0, function () {
                    return __generator(this, function (_a) {
                        switch (_a.label) {
                            case 0:
                                if (!(ext !== 'png')) return [3 /*break*/, 2];
                                console.warn("Original favicon is not a PNG ([" + ext + "]). Converting it to PNG");
                                return [4 /*yield*/, new Promise(function (resolve, reject) {
                                        child_process_1.exec("convert " + faviconPath + " " + faviconFinalPath, function (err) {
                                            if (err) {
                                                reject(err);
                                            }
                                            else {
                                                resolve();
                                            }
                                        });
                                    })];
                            case 1:
                                _a.sent();
                                _a.label = 2;
                            case 2:
                                resizeFavicon(faviconFinalPath, finished);
                                return [2 /*return*/];
                        }
                    });
                }); });
            });
        }
    }
    function getMainPage(finished) {
        function writeMainPage(html, finished) {
            var mainPagePath = env.htmlRootPath + "index.htm";
            if (env.deflateTmpHtml) {
                zlib_1.default.deflate(html, function (error, deflatedHtml) {
                    fs_1.default.writeFile(mainPagePath, deflatedHtml, finished);
                });
            }
            else {
                fs_1.default.writeFile(mainPagePath, html, finished);
            }
        }
        function createMainPage(finished) {
            logger.log('Creating main page...');
            var doc = domino_1.default.createDocument((zim.mobileLayout ? htmlMobileTemplateCode : htmlDesktopTemplateCode)
                .replace('__ARTICLE_JS_LIST__', '')
                .replace('__ARTICLE_CSS_LIST__', '')
                .replace('__ARTICLE_CONFIGVARS_LIST__', ''));
            doc.getElementById('titleHeading').innerHTML = 'Summary';
            doc.getElementsByTagName('title')[0].innerHTML = 'Summary';
            var html = '<ul>\n';
            Object.keys(articleIds).sort().forEach(function (articleId) {
                html += "<li><a href=\"" + env.getArticleBase(articleId, true) + "\">" + articleId.replace(/_/g, ' ') + "<a></li>\n";
            });
            html += '</ul>\n';
            doc.getElementById('mw-content-text').innerHTML = html;
            /* Write the static html file */
            writeMainPage(doc.documentElement.outerHTML, finished);
        }
<<<<<<< HEAD
        function createMainPageRedirect(finished) {
            logger.log('Create main page redirection...');
            var html = redirectTemplate({
                title: zim.mainPageId.replace(/_/g, ' '),
                target: env.getArticleBase(zim.mainPageId, true),
=======
        const parsedUrl = urlParser.parse(entries.logo);
        const ext = parsedUrl.pathname.split('.').slice(-1)[0];
        const faviconPath = env.htmlRootPath + `favicon.${ext}`;
        const faviconFinalPath = env.htmlRootPath + `favicon.png`;
        const logoUrl = parsedUrl.protocol ? entries.logo : 'http:' + entries.logo;
        downloader.downloadMediaFile(logoUrl, faviconPath, true, optimizationQueue, function () {
          if (ext != 'png') {
            console.warn(`Original favicon is not a PNG ([${ext}]). Converting it to PNG`);
            exec(`convert ${faviconPath} ${faviconFinalPath}`, (err) => {
              if (err) finished(err);
              else  {
                resizeFavicon(faviconFinalPath, finished);
              }
>>>>>>> 9187ac75
            });
            writeMainPage(html, finished);
        }
        if (zim.mainPageId) {
            createMainPageRedirect(finished);
        }
        else {
            createMainPage(finished);
        }
    }
    process.on('uncaughtException', function (error) {
        console.error(error.stack);
        process.exit(42);
    });
}
exports.execute = execute;<|MERGE_RESOLUTION|>--- conflicted
+++ resolved
@@ -1,4 +1,3 @@
-<<<<<<< HEAD
 "use strict";
 /* ********************************** */
 /* MODULE VARIABLE SECTION ********** */
@@ -64,6 +63,7 @@
 var url_1 = __importDefault(require("url"));
 var utf8_binary_cutter_1 = __importDefault(require("utf8-binary-cutter"));
 var zlib_1 = __importDefault(require("zlib"));
+var semver_1 = __importDefault(require("semver"));
 var config_1 = __importDefault(require("./config"));
 var DOMUtils_1 = __importDefault(require("./DOMUtils"));
 var Downloader_1 = __importDefault(require("./Downloader"));
@@ -74,60 +74,16 @@
 var redis_1 = __importDefault(require("./redis"));
 var Utils_1 = __importStar(require("./Utils"));
 var Zim_1 = __importDefault(require("./Zim"));
-=======
-'use strict';
-
-/************************************/
-/* MODULE VARIABLE SECTION **********/
-/************************************/
-
-const fs = require('fs');
-const domino = require('domino');
-const async = require('async');
-const http = require('follow-redirects').http;
-const https = require('follow-redirects').https;
-const zlib = require('zlib');
-const swig = require('swig-templates');
-const urlParser = require('url');
-const pathParser = require('path');
-const exec = require('child_process').exec;
-const os = require('os');
-const crypto = require('crypto');
-const unicodeCutter = require('utf8-binary-cutter');
-const htmlMinifier = require('html-minifier');
-const parsoid = require('parsoid');
-const fetch = require('node-fetch');
-const semver = require('semver');
-
-const packageJSON = require('../package.json');
-require('./jsutils.js'); // we should avoid monkey-patching
-const config = require('./config.js').config;
-const Downloader = require('./Downloader.js').Downloader;
-const DU = require('./DOMUtils.js').DOMUtils;
-const Logger = require('./Logger.js').Logger;
-const MediaWiki = require('./MediaWiki.js').MediaWiki;
-const Redis = require('./redis.js').Redis;
-const U = require('./Utils.js').Utils;
-const Zim = require('./Zim.js').Zim;
-
-const OfflinerEnv = require('./OfflinerEnv.js').OfflinerEnv;
-const { parameterList } = require('./parameterList');
-
->>>>>>> 9187ac75
+var package_json_1 = __importDefault(require("../package.json"));
+var nodeVersionSatisfiesPackage = semver_1.default.satisfies(process.version, package_json_1.default.engines.node);
+if (!nodeVersionSatisfiesPackage) {
+    console.warn("***********\n\n\tCurrent node version is [" + process.version + "]. We recommend [" + package_json_1.default.engines.node + "]\n\n***********");
+}
 function getParametersList() {
     // Want to remove this anonymous function. Need to investigate to see if it's needed
     return parameterList_1.default;
 }
-<<<<<<< HEAD
 exports.getParametersList = getParametersList;
-=======
-
-const nodeVersionSatisfiesPackage = semver.satisfies(process.version, packageJSON.engines.node);
-if(!nodeVersionSatisfiesPackage) {
-  console.warn(`***********\n\n\tCurrent node version is [${process.version}]. We recommend [${packageJSON.engines.node}]\n\n***********`);
-}
-
->>>>>>> 9187ac75
 function execute(argv) {
     /* ********************************* */
     /* CUSTOM VARIABLE SECTION ********* */
@@ -301,164 +257,11 @@
             Utils_1.default.exitIfError(error, "Failed to find binary \"" + cmd.split(' ')[0] + "\": (' + error + ')");
         });
     });
-<<<<<<< HEAD
     /* Setup redis client */
     var redis = new redis_1.default(env, argv, config_1.default);
     /* Some helpers */
     function readTemplate(t) {
         return fs_1.default.readFileSync(path_1.default.resolve(process.cwd(), 'res', t), 'utf-8');
-=======
-  } catch (e) {
-    () => {}; // empty function because catches require
-  }
-  optBinaries.forEach(function(cmd) {
-    exec(
-      cmd,
-      function(error) {
-        U.exitIfError(error, 'Failed to find binary "' + cmd.split(' ')[0] + '": (' + error + ')');
-      },
-      true,
-      true
-    );
-  });
-
-  /* Setup redis client */
-  const redis = new Redis(env, argv, config);
-
-  /* Some helpers */
-  const readTemplate = function(t) {
-    return fs.readFileSync(pathParser.resolve(__dirname, t), 'utf-8');
-  };
-  const dirs = config.output.dirs;
-  const cssPath = function(css) {
-    return [dirs.style, dirs.styleModules, css.replace(/(\.css)?$/, '') + '.css'].join('/');
-  };
-  const jsPath = function(js) {
-    return [dirs.javascript, dirs.jsModules, js.replace(/(\.js)?$/, '') + '.js'].join('/');
-  };
-  const genHeaderCSSLink = function(css) {
-    return '<link href="' + cssPath(css) + '" rel="stylesheet" type="text/css" />';
-  };
-  const genHeaderScript = function(js) {
-    return '<script src="' + jsPath(js) + '"></script>';
-  };
-
-  const cssLinks = config.output.cssResources.reduce(function(buf, css) {
-    return buf + genHeaderCSSLink(css);
-  }, '');
-
-  const jsScripts = config.output.jsResources.reduce(function(buf, js) {
-    return buf + genHeaderScript(js);
-  }, '');
-
-  /* Compile templates */
-  const redirectTemplate = swig.compile(readTemplate(config.output.templates.redirects));
-  const footerTemplate = swig.compile(readTemplate(config.output.templates.footer));
-  const leadSectionTemplate = swig.compile(readTemplate(config.output.templates.lead_section_wrapper));
-  const sectionTemplate = swig.compile(readTemplate(config.output.templates.section_wrapper));
-  const subSectionTemplate = swig.compile(readTemplate(config.output.templates.subsection_wrapper));
-
-  /************************************/
-  /* CONSTANT VARIABLE SECTION ********/
-  /************************************/
-
-  const genericJsModules = config.output.mw.js;
-  const genericCssModules = zim.mobileLayout ? config.output.mw.css.mobile : config.output.mw.css.desktop;
-
-  const mediaRegex = /^(.*\/)([^/]+)(\/)(\d+px-|)(.+?)(\.[A-Za-z0-9]{2,6}|)(\.[A-Za-z0-9]{2,6}|)$/;
-  const htmlMobileTemplateCode = readTemplate(config.output.templates.mobile)
-    .replace('__CSS_LINKS__', cssLinks)
-    .replace('__JS_SCRIPTS__', jsScripts);
-  const htmlDesktopTemplateCode = readTemplate(config.output.templates.desktop);
-  /* Get content */
-  async.series(
-    [
-      finished => mw.login(downloader, finished),
-      finished => mw.getTextDirection(env, finished),
-      finished => mw.getSiteInfo(env, finished),
-      finished => zim.getSubTitle(finished),
-      finished => mw.getNamespaces(addNamespaces, downloader, finished),
-      finished => zim.createDirectories(finished),
-      finished => zim.prepareCache(finished),
-      finished => env.checkResume(finished),
-      finished => getArticleIds(finished),
-      finished => cacheRedirects(finished),
-      finished => {
-        async.eachSeries(
-          env.dumps,
-          (dump, finished) => {
-            logger.log('Starting a new dump...');
-            env.nopic = dump.toString().search('nopic') >= 0 ? true : false;
-            env.novid = dump.toString().search('novid') >= 0 ? true : false;
-            env.nozim = dump.toString().search('nozim') >= 0 ? true : false;
-            env.nodet = dump.toString().search('nodet') >= 0 ? true : false;
-            env.keepHtml = env.nozim || env.keepHtml;
-            env.htmlRootPath = env.computeHtmlRootPath();
-
-            async.series(
-              [
-                finished => zim.createSubDirectories(finished),
-                finished => zim.mobileLayout ? saveStaticFiles(finished) : finished(),
-                finished => saveStylesheet(finished),
-                finished => saveFavicon(finished),
-                finished => getMainPage(finished),
-                finished => env.writeHtmlRedirects ? saveHtmlRedirects(finished) : finished(),
-                finished => saveArticles(dump, finished),
-                finished => drainDownloadFileQueue(finished),
-                finished => drainOptimizationQueue(finished),
-                finished => zim.buildZIM(finished),
-                finished => redis.delMediaDB(finished)
-              ],
-              (error, result) => finished()
-            );
-          },
-          error => {
-            async.series(
-              [
-                finished => {
-                  if (skipCacheCleaning) {
-                    logger.log('Skipping cache cleaning...');
-                    exec('rm -f "' + zim.cacheDirectory + 'ref"', finished);
-                  } else {
-                    logger.log('Cleaning cache');
-                    exec(
-                      'find "' +
-                        zim.cacheDirectory +
-                        '" -type f -not -newer "' +
-                        zim.cacheDirectory +
-                        'ref" -exec rm {} \\;',
-                      finished
-                    );
-                  }
-                }
-              ],
-              (error, result) => finished()
-            );
-          }
-        );
-      }
-    ],
-    error => {
-      async.series(
-        [
-          finished => {
-            redis.flushDBs(finished);
-          },
-          finished => {
-            redis.quit();
-            logger.log('Closing HTTP agents...');
-            closeAgents();
-            finished();
-          }
-        ],
-        (error, result) => {
-          logger.log('All dumping(s) finished with success.');
-
-          /* Time to time the script hungs here. Forcing the exit */
-          process.exit(0);
-        }
-      );
->>>>>>> 9187ac75
     }
     var dirs = config_1.default.output.dirs;
     function cssPath(css) {
@@ -473,7 +276,12 @@
     function genHeaderScript(js) {
         return "<script src=\"" + jsPath(js) + "\"></script>";
     }
-    var cssLinks = config_1.default.output.cssResources.reduce(function (buf, css) { return buf + genHeaderCSSLink(css); }, '');
+    var cssLinks = config_1.default.output.cssResources.reduce(function (buf, css) {
+        return buf + genHeaderCSSLink(css);
+    }, '');
+    var jsScripts = config_1.default.output.jsResources.reduce(function (buf, js) {
+        return buf + genHeaderScript(js);
+    }, '');
     /* Compile templates */
     var redirectTemplate = swig_templates_1.default.compile(readTemplate(config_1.default.output.templates.redirects));
     var footerTemplate = swig_templates_1.default.compile(readTemplate(config_1.default.output.templates.footer));
@@ -486,7 +294,9 @@
     var genericJsModules = config_1.default.output.mw.js;
     var genericCssModules = zim.mobileLayout ? config_1.default.output.mw.css.mobile : config_1.default.output.mw.css.desktop;
     var mediaRegex = /^(.*\/)([^/]+)(\/)(\d+px-|)(.+?)(\.[A-Za-z0-9]{2,6}|)(\.[A-Za-z0-9]{2,6}|)$/;
-    var htmlMobileTemplateCode = readTemplate(config_1.default.output.templates.mobile).replace('__CSS_LINKS__', cssLinks);
+    var htmlMobileTemplateCode = readTemplate(config_1.default.output.templates.mobile)
+        .replace('__CSS_LINKS__', cssLinks)
+        .replace('__JS_SCRIPTS__', jsScripts);
     var htmlDesktopTemplateCode = readTemplate(config_1.default.output.templates.desktop);
     /* Get content */
     async_1.default.series([
@@ -554,7 +364,6 @@
             process.exit(0);
         });
     });
-<<<<<<< HEAD
     /* ********************************* */
     /* MEDIA RELATED QUEUES ************ */
     /* ********************************* */
@@ -579,27 +388,6 @@
             if (type === 'gif' || type === 'GIF') {
                 return ("gifsicle --verbose --colors 64 -O3 \"" + path + "\" -o \"" + tmpPath + "\" &&          if [ $(stat -c%s \"" + tmpPath + "\") -lt $(stat -c%s \"" + path + "\") ]; then mv \"" + tmpPath + "\" \"" + path + "\"; else rm \"" + tmpPath + "\"; fi");
             }
-=======
-
-    config.output.jsResources.forEach(function(js) {
-      try {
-        fs.readFile(pathParser.resolve(__dirname, '../' + js + '.js'), (err, data) =>
-          fs.writeFile(pathParser.resolve(env.htmlRootPath, jsPath(js)), data, () => {})
-        );
-      } catch (error) {
-        console.error(`Could not create ${js} file : ${error}`);
-      }
-    });
-    finished();
-  }
-
-  function drainDownloadFileQueue(finished) {
-    logger.log(`${downloadFileQueue.length()} images still to be downloaded.`);
-    async.doWhilst(
-      function(finished) {
-        if (downloadFileQueue.idle()) {
-          logger.log('Process still downloading images...');
->>>>>>> 9187ac75
         }
         if (!path || !file.size) {
             finished();
@@ -688,6 +476,16 @@
             }
             catch (error) {
                 console.error("Could not create " + css + " file : " + error);
+            }
+        });
+        config_1.default.output.jsResources.forEach(function (js) {
+            try {
+                fs_1.default.readFile(path_1.default.resolve(__dirname, '../' + js + '.js'), function (err, data) {
+                    return fs_1.default.writeFile(path_1.default.resolve(env.htmlRootPath, jsPath(js)), data, function () { });
+                });
+            }
+            catch (error) {
+                console.error("Could not create " + js + " file : " + error);
             }
         });
         finished();
@@ -2140,27 +1938,11 @@
             /* Write the static html file */
             writeMainPage(doc.documentElement.outerHTML, finished);
         }
-<<<<<<< HEAD
         function createMainPageRedirect(finished) {
             logger.log('Create main page redirection...');
             var html = redirectTemplate({
                 title: zim.mainPageId.replace(/_/g, ' '),
                 target: env.getArticleBase(zim.mainPageId, true),
-=======
-        const parsedUrl = urlParser.parse(entries.logo);
-        const ext = parsedUrl.pathname.split('.').slice(-1)[0];
-        const faviconPath = env.htmlRootPath + `favicon.${ext}`;
-        const faviconFinalPath = env.htmlRootPath + `favicon.png`;
-        const logoUrl = parsedUrl.protocol ? entries.logo : 'http:' + entries.logo;
-        downloader.downloadMediaFile(logoUrl, faviconPath, true, optimizationQueue, function () {
-          if (ext != 'png') {
-            console.warn(`Original favicon is not a PNG ([${ext}]). Converting it to PNG`);
-            exec(`convert ${faviconPath} ${faviconFinalPath}`, (err) => {
-              if (err) finished(err);
-              else  {
-                resizeFavicon(faviconFinalPath, finished);
-              }
->>>>>>> 9187ac75
             });
             writeMainPage(html, finished);
         }
