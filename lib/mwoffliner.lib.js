"use strict";
/* ********************************** */
/* MODULE VARIABLE SECTION ********** */
/* ********************************** */
var __awaiter = (this && this.__awaiter) || function (thisArg, _arguments, P, generator) {
    return new (P || (P = Promise))(function (resolve, reject) {
        function fulfilled(value) { try { step(generator.next(value)); } catch (e) { reject(e); } }
        function rejected(value) { try { step(generator["throw"](value)); } catch (e) { reject(e); } }
        function step(result) { result.done ? resolve(result.value) : new P(function (resolve) { resolve(result.value); }).then(fulfilled, rejected); }
        step((generator = generator.apply(thisArg, _arguments || [])).next());
    });
};
var __generator = (this && this.__generator) || function (thisArg, body) {
    var _ = { label: 0, sent: function() { if (t[0] & 1) throw t[1]; return t[1]; }, trys: [], ops: [] }, f, y, t, g;
    return g = { next: verb(0), "throw": verb(1), "return": verb(2) }, typeof Symbol === "function" && (g[Symbol.iterator] = function() { return this; }), g;
    function verb(n) { return function (v) { return step([n, v]); }; }
    function step(op) {
        if (f) throw new TypeError("Generator is already executing.");
        while (_) try {
            if (f = 1, y && (t = op[0] & 2 ? y["return"] : op[0] ? y["throw"] || ((t = y["return"]) && t.call(y), 0) : y.next) && !(t = t.call(y, op[1])).done) return t;
            if (y = 0, t) op = [op[0] & 2, t.value];
            switch (op[0]) {
                case 0: case 1: t = op; break;
                case 4: _.label++; return { value: op[1], done: false };
                case 5: _.label++; y = op[1]; op = [0]; continue;
                case 7: op = _.ops.pop(); _.trys.pop(); continue;
                default:
                    if (!(t = _.trys, t = t.length > 0 && t[t.length - 1]) && (op[0] === 6 || op[0] === 2)) { _ = 0; continue; }
                    if (op[0] === 3 && (!t || (op[1] > t[0] && op[1] < t[3]))) { _.label = op[1]; break; }
                    if (op[0] === 6 && _.label < t[1]) { _.label = t[1]; t = op; break; }
                    if (t && _.label < t[2]) { _.label = t[2]; _.ops.push(op); break; }
                    if (t[2]) _.ops.pop();
                    _.trys.pop(); continue;
            }
            op = body.call(thisArg, _);
        } catch (e) { op = [6, e]; y = 0; } finally { f = t = 0; }
        if (op[0] & 5) throw op[1]; return { value: op[0] ? op[1] : void 0, done: true };
    }
};
var __importDefault = (this && this.__importDefault) || function (mod) {
    return (mod && mod.__esModule) ? mod : { "default": mod };
};
var __importStar = (this && this.__importStar) || function (mod) {
    if (mod && mod.__esModule) return mod;
    var result = {};
    if (mod != null) for (var k in mod) if (Object.hasOwnProperty.call(mod, k)) result[k] = mod[k];
    result["default"] = mod;
    return result;
};
Object.defineProperty(exports, "__esModule", { value: true });
var async_1 = __importDefault(require("async"));
var child_process_1 = require("child_process");
var crypto_1 = __importDefault(require("crypto"));
var domino_1 = __importDefault(require("domino"));
var follow_redirects_1 = require("follow-redirects");
var fs_1 = __importDefault(require("fs"));
var html_minifier_1 = __importDefault(require("html-minifier"));
var node_fetch_1 = __importDefault(require("node-fetch"));
var os_1 = __importDefault(require("os"));
var parsoid_1 = __importDefault(require("parsoid"));
var path_1 = __importDefault(require("path"));
var swig_templates_1 = __importDefault(require("swig-templates"));
var url_1 = __importDefault(require("url"));
var utf8_binary_cutter_1 = __importDefault(require("utf8-binary-cutter"));
var zlib_1 = __importDefault(require("zlib"));
var semver_1 = __importDefault(require("semver"));
var config_1 = __importDefault(require("./config"));
var DOMUtils_1 = __importDefault(require("./DOMUtils"));
var Downloader_1 = __importDefault(require("./Downloader"));
var Logger_1 = __importDefault(require("./Logger"));
var MediaWiki_1 = __importDefault(require("./MediaWiki"));
var OfflinerEnv_1 = __importDefault(require("./OfflinerEnv"));
var parameterList_1 = __importDefault(require("./parameterList"));
var redis_1 = __importDefault(require("./redis"));
var U = __importStar(require("./Utils"));
var Utils_1 = require("./Utils");
var Zim_1 = __importDefault(require("./Zim"));
var package_json_1 = __importDefault(require("../package.json"));
function getParametersList() {
    // Want to remove this anonymous function. Need to investigate to see if it's needed
    return parameterList_1.default;
}
exports.getParametersList = getParametersList;
function execute(argv) {
    return __awaiter(this, void 0, void 0, function () {
        /* Some helpers */
        function readTemplate(t) {
            return fs_1.default.readFileSync(path_1.default.resolve(__dirname, '../res', t), 'utf-8');
        }
        function cssPath(css) {
            return [dirs.style, dirs.styleModules, css.replace(/(\.css)?$/, '') + ".css"].join('/');
        }
        function jsPath(js) {
            return [dirs.javascript, dirs.jsModules, js.replace(/(\.js)?$/, '') + ".js"].join('/');
        }
        function genHeaderCSSLink(css) {
            return "<link href=\"" + cssPath(css) + "\" rel=\"stylesheet\" type=\"text/css\" />";
        }
        function genHeaderScript(js) {
            return "<script src=\"" + jsPath(js) + "\"></script>";
        }
        function doDump(env, dump) {
            logger.log('Starting a new dump...');
            env.nopic = dump.toString().search('nopic') >= 0;
            env.novid = dump.toString().search('novid') >= 0;
            env.nopdf = dump.toString().search('nopdf') >= 0;
            env.nozim = dump.toString().search('nozim') >= 0;
            env.nodet = dump.toString().search('nodet') >= 0;
            env.keepHtml = env.nozim || env.keepHtml;
            env.htmlRootPath = env.computeHtmlRootPath();
            return Utils_1.doSeries([
                function () { return zim.createSubDirectories(); },
                function () { return saveStaticFiles(); },
                function () { return saveStylesheet(); },
                function () { return saveFavicon(); },
                articleList ? function () { return getArticleThumbnails(); } : null,
                function () { return getMainPage(); },
                env.writeHtmlRedirects ? function () { return saveHtmlRedirects(); } : null,
                function () { return saveArticles(dump); },
                function () { return drainDownloadFileQueue(); },
                function () { return drainOptimizationQueue(optimizationQueue); },
                function () { return zim.buildZIM(); },
                function () { return redis.delMediaDB(); },
            ]);
        }
        /* ********************************* */
        /* FUNCTIONS *********************** */
        /* ********************************* */
        function closeAgents() {
            follow_redirects_1.http.globalAgent.destroy();
            follow_redirects_1.https.globalAgent.destroy();
            return Promise.resolve();
        }
        function getArticleThumbnails() {
            var _this = this;
            console.info("Getting article thumbnails");
            return new Promise(function (resolve, reject) {
                var articleIndex = 0;
                var fetchedThumbnails = 0;
                async_1.default.whilst(function () { return articleIndex < articleListLines.length - 1 && fetchedThumbnails < 100; }, function (callback) { return __awaiter(_this, void 0, void 0, function () {
                    var articleTitle, articleId, url, imageUrl, resp, err_1, internalSrc;
                    return __generator(this, function (_a) {
                        switch (_a.label) {
                            case 0:
                                articleTitle = articleListLines[articleIndex];
                                articleIndex++;
                                articleId = articleTitle.replace(/ /g, '_');
                                url = mw.imageQueryUrl(articleId);
                                imageUrl = null;
                                _a.label = 1;
                            case 1:
                                _a.trys.push([1, 3, , 4]);
                                return [4 /*yield*/, U.getJSON(url)];
                            case 2:
                                resp = _a.sent();
                                imageUrl = U.getFullUrl(webUrlHost, resp.query.pages[Object.keys(resp.query.pages)[0]].thumbnail.source);
                                return [3 /*break*/, 4];
                            case 3:
                                err_1 = _a.sent();
                                console.warn("Failed to get thumbnail url for article [" + articleId + "]: " + err_1.message);
                                return [2 /*return*/, callback()];
                            case 4:
                                downloadFileQueue.push(imageUrl);
                                internalSrc = getMediaUrl(imageUrl);
                                console.log("Got thumbnail url for article [" + articleId + "], reading from [" + internalSrc + "]");
                                articleDetailXId[articleId] = Object.assign(articleDetailXId[articleId] || {}, { thumbnail: internalSrc });
                                fetchedThumbnails++;
                                callback();
                                return [2 /*return*/];
                        }
                    });
                }); }, function (error) {
                    if (error) {
                        console.error('Failed to get all article thumbnails', error);
                        reject({ message: "Failed to get all article thumbnails", error: error });
                    }
                    else {
                        resolve();
                    }
                });
            });
        }
        function saveStaticFiles() {
            return new Promise(function (resolve, reject) {
                config_1.default.output.mainPageCssResources.forEach(function (css) {
                    try {
                        fs_1.default.readFile(path_1.default.resolve(__dirname, "../res/" + css + ".css"), function (err, data) { return fs_1.default.writeFile(path_1.default.resolve(env.htmlRootPath, cssPath(css)), data, function () { return null; }); });
                    }
                    catch (error) {
                        console.error("Could not create " + css + " file : " + error);
                    }
                });
                config_1.default.output.cssResources.forEach(function (css) {
                    try {
                        fs_1.default.readFile(path_1.default.resolve(__dirname, "../res/" + css + ".css"), function (err, data) { return fs_1.default.writeFile(path_1.default.resolve(env.htmlRootPath, cssPath(css)), data, function () { return null; }); });
                    }
                    catch (error) {
                        logger.warn("Could not create " + css + " file : " + error);
                    }
                });
                config_1.default.output.jsResources.forEach(function (js) {
                    try {
                        fs_1.default.readFile(path_1.default.resolve(__dirname, "../res/" + js + ".js"), function (err, data) {
                            return fs_1.default.writeFile(path_1.default.resolve(env.htmlRootPath, jsPath(js)), data, function () {
                                var noop = 1;
                            });
                        });
                    }
                    catch (error) {
                        logger.warn("Could not create " + js + " file : " + error);
                    }
                });
                resolve();
            });
        }
        function drainDownloadFileQueue() {
            return new Promise(function (resolve, reject) {
                logger.log(downloadFileQueue.length() + " files still to be downloaded.");
                async_1.default.doWhilst(function (doneWait) {
                    if (downloadFileQueue.idle()) {
                        logger.log('Process still downloading images...');
                    }
                    setTimeout(doneWait, 1000);
                }, function () { return !downloadFileQueue.idle(); }, function () {
                    var drainBackup = downloadFileQueue.drain;
                    downloadFileQueue.drain = function (error) {
                        if (error) {
                            reject("Error by downloading images " + error);
                        }
                        else {
                            if (downloadFileQueue.length() === 0) {
                                logger.log('All images successfuly downloaded');
                                downloadFileQueue.drain = drainBackup;
                                resolve();
                            }
                        }
                    };
                    downloadFileQueue.push('');
                });
            });
        }
        function drainOptimizationQueue(optimizationQueue) {
            return new Promise(function (resolve, reject) {
                logger.log(optimizationQueue.length() + " images still to be optimized.");
                async_1.default.doWhilst(function (doneWait) {
                    if (optimizationQueue.idle()) {
                        logger.log('Process still optimizing images...');
                    }
                    setTimeout(doneWait, 1000);
                }, function () { return !optimizationQueue.idle(); }, function () {
                    var drainBackup = optimizationQueue.drain;
                    optimizationQueue.drain = function (error) {
                        if (error) {
                            reject("Error by optimizing images " + error);
                        }
                        else {
                            if (optimizationQueue.length() === 0) {
                                logger.log('All images successfuly optimized');
                                optimizationQueue.drain = drainBackup;
                                resolve();
                            }
                        }
                    };
                    optimizationQueue.push({ path: '', size: 0 });
                });
            });
        }
        function cacheRedirects() {
            logger.log('Reset redirects cache file (or create it)');
            fs_1.default.openSync(zim.redirectsCacheFile, 'w');
            logger.log('Caching redirects...');
            function cacheRedirect(redirectId, finished) {
                redis.getRedirect(redirectId, finished, function (target) {
                    logger.info("Caching redirect " + redirectId + " (to " + target + ")...");
                    var line = 'A\t'
                        + (env.getArticleBase(redirectId) + "\t")
                        + (redirectId.replace(/_/g, ' ') + "\t")
                        + (env.getArticleBase(target, false) + "\n");
                    fs_1.default.appendFile(zim.redirectsCacheFile, line, finished);
                });
            }
            return redis.processAllRedirects(speed, cacheRedirect, 'Unable to cache a redirect', 'All redirects were cached successfuly.');
        }
        function saveHtmlRedirects() {
            logger.log('Saving HTML redirects...');
            function saveHtmlRedirect(redirectId, finished) {
                redis.getRedirect(redirectId, finished, function (target) {
                    logger.info("Writing HTML redirect " + redirectId + " (to " + target + ")...");
                    var data = redirectTemplate({
                        target: env.getArticleUrl(target),
                        title: redirectId.replace(/_/g, ' '),
                    });
                    if (env.deflateTmpHtml) {
                        zlib_1.default.deflate(data, function (error, deflatedHtml) {
                            fs_1.default.writeFile(env.getArticlePath(redirectId), deflatedHtml, finished);
                        });
                    }
                    else {
                        fs_1.default.writeFile(env.getArticlePath(redirectId), data, finished);
                    }
                });
            }
            return redis.processAllRedirects(speed, saveHtmlRedirect, 'Unable to save a HTML redirect', 'All redirects were saved successfuly as HTML files.');
        }
        function saveArticles(dump) {
            return new Promise(function (resolve, reject) {
                // these vars will store the list of js and css dependencies for the article we are downloading. they are populated in storeDependencies and used in setFooter
                var jsConfigVars = '';
                var jsDependenciesList = [];
                var styleDependenciesList = [];
                function parseHtml(html, articleId, finished) {
                    try {
                        finished(null, domino_1.default.createDocument(html), articleId);
                    }
                    catch (error) {
                        finished({ message: "Crash while parsing " + articleId, error: error });
                    }
                }
                function storeDependencies(parsoidDoc, articleId, finished) {
                    var articleApiUrl = mw.articleApiUrl(articleId);
                    node_fetch_1.default(articleApiUrl, {
                        headers: { Accept: 'application/json' },
                        method: 'GET',
                    })
                        .then(function (response) { return response.json(); })
                        .then(function (_a) {
                        var _b = _a.parse, modules = _b.modules, modulescripts = _b.modulescripts, modulestyles = _b.modulestyles, headhtml = _b.headhtml;
                        jsDependenciesList = genericJsModules.concat(modules, modulescripts).filter(function (a) { return a; });
                        styleDependenciesList = [].concat(modules, modulestyles, genericCssModules).filter(function (a) { return a; });
                        styleDependenciesList = styleDependenciesList.filter(function (oneStyleDep) { return !Utils_1.contains(config_1.default.filters.blackListCssModules, oneStyleDep); });
                        logger.info("Js dependencies of " + articleId + " : " + jsDependenciesList);
                        logger.info("Css dependencies of " + articleId + " : " + styleDependenciesList);
                        var allDependenciesWithType = [
                            { type: 'js', moduleList: jsDependenciesList },
                            { type: 'css', moduleList: styleDependenciesList },
                        ];
                        allDependenciesWithType.forEach(function (_a) {
                            var type = _a.type, moduleList = _a.moduleList;
                            return moduleList.forEach(function (oneModule) { return downloadAndSaveModule(oneModule, type); });
                        });
                        // Saving, as a js module, the jsconfigvars that are set in the header of a wikipedia page
                        // the script below extracts the config with a regex executed on the page header returned from the api
                        var scriptTags = domino_1.default.createDocument(headhtml['*'] + "</body></html>").getElementsByTagName('script');
                        var regex = /mw\.config\.set\(\{.*?\}\);/mg;
                        // tslint:disable-next-line:prefer-for-of
                        for (var i = 0; i < scriptTags.length; i += 1) {
                            if (scriptTags[i].text.includes('mw.config.set')) {
                                jsConfigVars = regex.exec(scriptTags[i].text);
                            }
                        }
                        jsConfigVars = "(window.RLQ=window.RLQ||[]).push(function() {" + jsConfigVars + "});";
                        jsConfigVars = jsConfigVars.replace('nosuchaction', 'view'); // to replace the wgAction config that is set to 'nosuchaction' from api but should be 'view'
                        try {
                            fs_1.default.writeFileSync(path_1.default.resolve(env.htmlRootPath, jsPath('jsConfigVars')), jsConfigVars);
                            logger.log("created dep jsConfigVars.js for article " + articleId);
                        }
                        catch (e) {
                            logger.warn('Error writing file', e);
                        }
                        finished(null, parsoidDoc, articleId);
                    })
                        .catch(function (e) {
                        logger.warn("Error fetching api.php for " + articleApiUrl + " " + e);
                        finished(null, parsoidDoc, articleId); // calling finished here will allow zim generation to continue event if an article doesn't properly get its modules
                    });
                    function downloadAndSaveModule(module, type) {
                        // param :
                        //   module : string : the name of the module
                        //   moduleUri : string : the path where the module will be saved into the zim
                        //   type : string : either 'js' or 'css'
                        // this function save a key into redis db in the form of module.type -> moduleUri
                        // return :
                        //   a promise resolving 1 if data has been succesfully saved or resolving 0 if data was already in redis
                        // the 2 variable functions below are a hack to call startUp() (from module startup) when the 3 generic dependencies (startup, jquery, mediawiki) are loaded.
                        // on wikipedia, startUp() is called in the callback of the call to load.php to dl jquery and mediawiki but since load.php cannot be called in offline,
                        // this hack calls startUp() when custom event fireStartUp is received. Which is dispatched when module mediawiki has finished loading
                        function hackStartUpModule(jsCode) {
                            return jsCode.replace('script=document.createElement(\'script\');', "\n                        document.body.addEventListener('fireStartUp', function () { startUp() }, false);\n                        return;\n                        script=document.createElement('script');");
                        }
                        function hackMediaWikiModule(jsCode) {
                            jsCode += "(function () {\n                const startUpEvent = new CustomEvent('fireStartUp');\n                document.body.dispatchEvent(startUpEvent);\n            })()";
                            return jsCode;
                        }
                        var moduleUri;
                        var apiParameterOnly;
                        if (type === 'js') {
                            moduleUri = path_1.default.resolve(env.htmlRootPath, jsPath(module));
                            apiParameterOnly = 'scripts';
                        }
                        else if (type === 'css') {
                            moduleUri = path_1.default.resolve(env.htmlRootPath, cssPath(module));
                            apiParameterOnly = 'styles';
                        }
                        logger.info("Getting [" + type + "] module [" + module + "]");
                        var moduleApiUrl = encodeURI(mw.base + "w/load.php?debug=false&lang=en&modules=" + module + "&only=" + apiParameterOnly + "&skin=vector&version=&*");
                        return redis.saveModuleIfNotExists(dump, module, moduleUri, type)
                            .then(function (redisResult) {
                            if (redisResult === 1) {
                                return node_fetch_1.default(moduleApiUrl, {
                                    method: 'GET',
                                    headers: { Accept: 'text/plain' },
                                })
                                    .then(function (response) { return response.text(); })
                                    .then(function (text) {
                                    if (module === 'startup' && type === 'js') {
                                        text = hackStartUpModule(text);
                                    }
                                    else if (module === 'mediawiki' && type === 'js') {
                                        text = hackMediaWikiModule(text);
                                    }
                                    try {
                                        fs_1.default.writeFileSync(moduleUri, text);
                                        logger.info("created dep " + module + " for article " + articleId);
                                    }
                                    catch (e) {
                                        logger.warn("Error writing file " + moduleUri + " " + e);
                                    }
                                })
                                    .catch(function (e) { return logger.warn("Error fetching load.php for " + articleId + " " + e); });
                            }
                            else {
                                return Promise.resolve();
                            }
                        })
                            .catch(function (e) { return logger.error(e); });
                    }
                }
                function treatMedias(parsoidDoc, articleId, finished) {
                    /* Clean/rewrite image tags */
                    var imgs = parsoidDoc.getElementsByTagName('img');
                    var videos = Array.from(parsoidDoc.getElementsByTagName('video'));
                    var srcCache = {};
                    videos.forEach(function (videoEl) {
                        // Worth noting:
                        // Video tags are used for audio files too (as opposed to the audio tag)
                        // When it's only audio, there will be a single OGG file
                        // For video, we get multiple SOURCE tages with different resolutions
                        var posterUrl = videoEl.getAttribute('poster');
                        var videoPosterUrl = U.getFullUrl(webUrlHost, posterUrl);
                        var newVideoPosterUrl = getMediaUrl(videoPosterUrl);
                        var videoSources = Array.from(videoEl.children).filter(function (child) { return child.tagName === 'SOURCE'; });
                        // Firefox is not able to display correctly <video> nodes with a height < 40.
                        // In that case the controls are not displayed.
                        if (videoEl.getAttribute('height') && videoEl.getAttribute('height') < 40) {
                            videoEl.setAttribute('height', '40');
                        }
                        // Always show controls
                        videoEl.setAttribute('controls', '40');
                        if (env.nopic || env.novid || env.nodet) {
                            DOMUtils_1.default.deleteNode(videoEl);
                            return;
                        }
                        if (posterUrl) {
                            videoEl.setAttribute('poster', newVideoPosterUrl);
                        }
                        videoEl.removeAttribute('resource');
                        if (!srcCache.hasOwnProperty(videoPosterUrl)) {
                            srcCache[videoPosterUrl] = true;
                            downloadFileQueue.push(videoPosterUrl);
                        }
                        function byWidthXHeight(a, b) {
                            // If there is no width/height, it counts as zero, probably best?
                            // Sometimes (pure audio) there will only be one item
                            // Sometimes (pure audio) there won't be width/height
                            var aWidth = Number(a.getAttribute('data-file-width') || a.getAttribute('data-width') || 0);
                            var aHeight = Number(a.getAttribute('data-file-height') || a.getAttribute('data-height') || 0);
                            var bWidth = Number(b.getAttribute('data-file-width') || b.getAttribute('data-width') || 0);
                            var bHeight = Number(b.getAttribute('data-file-height') || b.getAttribute('data-height') || 0);
                            var aVal = aWidth * aHeight;
                            var bVal = bWidth * bHeight;
                            return aVal > bVal ? 1 : -1;
                        }
                        videoSources = videoSources.sort(byWidthXHeight);
                        var sourcesToRemove = videoSources.slice(1); // All but first
                        sourcesToRemove.forEach(DOMUtils_1.default.deleteNode);
                        var sourceEl = videoSources[0]; // Use first source (smallest resolution)
                        var sourceUrl = U.getFullUrl(webUrlHost, sourceEl.getAttribute('src'));
                        var newUrl = getMediaUrl(sourceUrl);
                        if (!newUrl) {
                            DOMUtils_1.default.deleteNode(sourceEl);
                            return;
                        }
                        /* Download content, but avoid duplicate calls */
                        if (!srcCache.hasOwnProperty(sourceUrl)) {
                            srcCache[sourceUrl] = true;
                            downloadFileQueue.push(sourceUrl);
                        }
                        sourceEl.setAttribute('src', newUrl);
                    });
                    // tslint:disable-next-line:prefer-for-of
                    for (var i = 0; i < imgs.length; i += 1) {
                        var img = imgs[i];
                        var imageNodeClass = img.getAttribute('class') || '';
                        if ((!env.nopic
                            || imageNodeClass.search('mwe-math-fallback-image-inline') >= 0
                            || img.getAttribute('typeof') === 'mw:Extension/math')
                            && img.getAttribute('src')
                            && img.getAttribute('src').indexOf('./Special:FilePath/') !== 0) {
                            /* Remove image link */
                            var linkNode = img.parentNode;
                            if (linkNode.tagName === 'A') {
                                /* Check if the target is mirrored */
                                var href = linkNode.getAttribute('href') || '';
                                var title = mw.extractPageTitleFromHref(href);
                                var keepLink = title && isMirrored(title);
                                /* Under certain condition it seems that this is possible
                                                 * to have parentNode == undefined, in this case this
                                                 * seems preferable to remove the whole link+content than
                                                 * keeping a wrong link. See for example this url
                                                 * http://parsoid.wmflabs.org/ko/%EC%9D%B4%ED%9C%98%EC%86%8C */
                                if (!keepLink) {
                                    if (linkNode.parentNode) {
                                        linkNode.parentNode.replaceChild(img, linkNode);
                                    }
                                    else {
                                        DOMUtils_1.default.deleteNode(img);
                                    }
                                }
                            }
                            /* Rewrite image src attribute */
                            if (img) {
                                var src = U.getFullUrl(webUrlHost, img.getAttribute('src'));
                                var newSrc = getMediaUrl(src);
                                if (newSrc) {
                                    /* Download image, but avoid duplicate calls */
                                    if (!srcCache.hasOwnProperty(src)) {
                                        srcCache[src] = true;
                                        downloadFileQueue.push(src);
                                    }
                                    /* Change image source attribute to point to the local image */
                                    img.setAttribute('src', newSrc);
                                    /* Remove useless 'resource' attribute */
                                    img.removeAttribute('resource');
                                    /* Remove srcset */
                                    img.removeAttribute('srcset');
                                }
                                else {
                                    DOMUtils_1.default.deleteNode(img);
                                }
                            }
                        }
                        else {
                            DOMUtils_1.default.deleteNode(img);
                        }
                    }
                    /* Improve image frames */
                    var figures = parsoidDoc.getElementsByTagName('figure');
                    var spans = parsoidDoc.querySelectorAll('span[typeof=mw:Image/Frameless]');
                    var imageNodes = Array.prototype.slice.call(figures).concat(Array.prototype.slice.call(spans));
                    // tslint:disable-next-line:prefer-for-of
                    for (var i = 0; i < imageNodes.length; i += 1) {
                        var imageNode = imageNodes[i];
                        var image = void 0;
                        var numImages = imageNode.getElementsByTagName('img').length;
                        var numVideos = imageNode.getElementsByTagName('video').length;
                        if (numImages) {
                            image = imageNode.getElementsByTagName('img')[0];
                        }
                        else if (numVideos) {
                            image = imageNode.getElementsByTagName('video')[0];
                        }
                        var isStillLinked = image && image.parentNode && image.parentNode.tagName === 'A';
                        if (!env.nopic && imageNode && image) {
                            var imageNodeClass = imageNode.getAttribute('class') || ''; // imageNodeClass already defined
                            var imageNodeTypeof = imageNode.getAttribute('typeof') || '';
                            var descriptions = imageNode.getElementsByTagName('figcaption');
                            var description = descriptions.length > 0 ? descriptions[0] : undefined;
                            var imageWidth = parseInt(image.getAttribute('width'), 10);
                            var thumbDiv = parsoidDoc.createElement('div');
                            thumbDiv.setAttribute('class', 'thumb');
                            if (imageNodeClass.search('mw-halign-right') >= 0) {
                                DOMUtils_1.default.appendToAttr(thumbDiv, 'class', 'tright');
                            }
                            else if (imageNodeClass.search('mw-halign-left') >= 0) {
                                DOMUtils_1.default.appendToAttr(thumbDiv, 'class', 'tleft');
                            }
                            else if (imageNodeClass.search('mw-halign-center') >= 0) {
                                DOMUtils_1.default.appendToAttr(thumbDiv, 'class', 'tnone');
                                var centerDiv = parsoidDoc.createElement('center');
                                centerDiv.appendChild(thumbDiv);
                                thumbDiv = centerDiv;
                            }
                            else {
                                var revAutoAlign = env.ltr ? 'right' : 'left';
                                DOMUtils_1.default.appendToAttr(thumbDiv, 'class', "t" + revAutoAlign);
                            }
                            var thumbinnerDiv = parsoidDoc.createElement('div');
                            thumbinnerDiv.setAttribute('class', 'thumbinner');
                            thumbinnerDiv.setAttribute('style', "width:" + (imageWidth + 2) + "px");
                            var thumbcaptionDiv = parsoidDoc.createElement('div');
                            thumbcaptionDiv.setAttribute('class', 'thumbcaption');
                            var autoAlign = env.ltr ? 'left' : 'right';
                            thumbcaptionDiv.setAttribute('style', "text-align: " + autoAlign);
                            if (description) {
                                thumbcaptionDiv.innerHTML = description.innerHTML;
                            }
                            thumbinnerDiv.appendChild(isStillLinked ? image.parentNode : image);
                            thumbinnerDiv.appendChild(thumbcaptionDiv);
                            thumbDiv.appendChild(thumbinnerDiv);
                            imageNode.parentNode.replaceChild(thumbDiv, imageNode);
                        }
                        else {
                            DOMUtils_1.default.deleteNode(imageNode);
                        }
                    }
                    finished(null, parsoidDoc, articleId);
                }
                function rewriteUrls(parsoidDoc, articleId, finished) {
                    /* Go through all links */
                    var as = parsoidDoc.getElementsByTagName('a');
                    var areas = parsoidDoc.getElementsByTagName('area');
                    var linkNodes = Array.prototype.slice.call(as).concat(Array.prototype.slice.call(areas));
                    function removeLinksToUnmirroredArticles(linkNode, href, cb) {
                        var title = mw.extractPageTitleFromHref(href);
                        if (!title) {
                            setImmediate(function () { return cb(); });
                            return;
                        }
                        if (isMirrored(title)) {
                            /* Deal with local anchor */
                            var localAnchor = href.lastIndexOf('#') === -1 ? '' : href.substr(href.lastIndexOf('#'));
                            linkNode.setAttribute('href', env.getArticleUrl(title) + localAnchor);
                            setImmediate(function () { return cb(); });
                        }
                        else {
                            redis.processRedirectIfExists(title, function (res) {
                                if (res) {
                                    linkNode.setAttribute('href', env.getArticleUrl(title));
                                }
                                else {
                                    U.migrateChildren(linkNode, linkNode.parentNode, linkNode);
                                    linkNode.parentNode.removeChild(linkNode);
                                }
                                setImmediate(function () { return cb(); });
                            });
                        }
                    }
                    function rewriteUrl(linkNode, finished) {
                        var rel = linkNode.getAttribute('rel');
                        var href = linkNode.getAttribute('href') || '';
                        if (!href) {
                            DOMUtils_1.default.deleteNode(linkNode);
                            setImmediate(function () { return finished(); });
                        }
                        else if (href.substring(0, 1) === '#') {
                            setImmediate(function () { return finished(); });
                        }
                        else {
                            /* Deal with custom geo. URL replacement, for example:
                             * http://maps.wikivoyage-ev.org/w/poimap2.php?lat=44.5044943&lon=34.1969633&zoom=15&layer=M&lang=ru&name=%D0%9C%D0%B0%D1%81%D1%81%D0%B0%D0%BD%D0%B4%D1%80%D0%B0
                             * http://tools.wmflabs.org/geohack/geohack.php?language=fr&pagename=Tour_Eiffel&params=48.85825_N_2.2945_E_type:landmark_region:fr
                             */
                            if (rel !== 'mw:WikiLink') {
                                var lat = void 0;
                                var lon = void 0;
                                if (/poimap2\.php/i.test(href)) {
                                    var hrefQuery = url_1.default.parse(href, true).query;
                                    lat = parseFloat(hrefQuery.lat);
                                    lon = parseFloat(hrefQuery.lon);
                                }
                                else if (/geohack\.php/i.test(href)) {
                                    var params = url_1.default.parse(href, true).query.params;
                                    /* "params" might be an array, try to detect the geo localization one */
                                    if (params instanceof Array) {
                                        var i = 0;
                                        while (params[i] && isNaN(+params[i][0])) {
                                            i += 1;
                                        }
                                        params = params[i];
                                    }
                                    if (params) {
                                        // see https://bitbucket.org/magnusmanske/geohack/src public_html geo_param.php
                                        var pieces_1 = params.toUpperCase().split('_');
                                        var semiPieces = pieces_1.length > 0 ? pieces_1[0].split(';') : undefined;
                                        if (semiPieces && semiPieces.length === 2) {
                                            lat = semiPieces[0], lon = semiPieces[1];
                                        }
                                        else {
                                            var factors_1 = [1, 60, 3600];
                                            var offs_1 = 0;
                                            var deg = function (hemiHash) {
                                                var out = 0;
                                                var hemiSign = 0;
                                                for (var i = 0; i < 4 && i + offs_1 < pieces_1.length; i += 1) {
                                                    var v = pieces_1[i + offs_1];
                                                    hemiSign = hemiHash[v];
                                                    if (hemiSign) {
                                                        offs_1 = i + 1;
                                                        break;
                                                    }
                                                    out += +v / factors_1[i];
                                                }
                                                return out * hemiSign;
                                            };
                                            lat = deg({ N: 1, S: -1 });
                                            lon = deg({ E: 1, W: -1, O: 1 });
                                        }
                                    }
                                }
                                else if (/Special:Map/i.test(href)) {
                                    var parts = href.split('/');
                                    lat = parts[4];
                                    lon = parts[5];
                                }
                                else if (rel === 'mw:MediaLink') {
                                    if (!env.nopdf && /\.pdf/i.test(href)) {
                                        try {
                                            linkNode.setAttribute('href', getMediaUrl(href));
                                            downloadFileQueue.push(href);
                                        }
                                        catch (err) {
                                            logger.warn('Error parsing url:', err);
                                            DOMUtils_1.default.deleteNode(linkNode);
                                        }
                                    }
                                }
                                if (!isNaN(lat) && !isNaN(lon)) {
                                    href = "geo:" + lat + "," + lon;
                                    linkNode.setAttribute('href', href);
                                }
                            }
                            if (rel) { // This is Parsoid HTML
                                /* Add 'external' class to interwiki links */
                                if (rel === 'mw:WikiLink/Interwiki') {
                                    DOMUtils_1.default.appendToAttr(linkNode, 'class', 'external');
                                }
                                /* Check if the link is "valid" */
                                if (!href) {
                                    return finished({ message: "No href attribute in the following code, in article " + articleId + "\n" + linkNode.outerHTML });
                                }
                                /* Rewrite external links starting with // */
                                if (rel.substring(0, 10) === 'mw:ExtLink' || rel === 'nofollow') {
                                    if (href.substring(0, 1) === '/') {
                                        linkNode.setAttribute('href', U.getFullUrl(webUrlHost, href));
                                    }
                                    else if (href.substring(0, 2) === './') {
                                        U.migrateChildren(linkNode, linkNode.parentNode, linkNode);
                                        linkNode.parentNode.removeChild(linkNode);
                                    }
                                    setImmediate(function () { return finished(); });
                                }
                                else if (rel === 'mw:WikiLink' || rel === 'mw:referencedBy') {
                                    removeLinksToUnmirroredArticles(linkNode, href, finished);
                                }
                                else {
                                    setImmediate(function () { return finished(); });
                                }
                            }
                            else { // This is MediaWiki HTML
                                removeLinksToUnmirroredArticles(linkNode, href, finished);
                            }
                        }
                    }
                    async_1.default.eachLimit(linkNodes, speed, rewriteUrl, function (error) {
                        finished(error && { message: "Problem rewriting urls", error: error }, parsoidDoc, articleId);
                    });
                }
                function applyOtherTreatments(parsoidDoc, articleId, finished) {
                    var filtersConfig = config_1.default.filters;
                    /* Don't need <link> and <input> tags */
                    var nodesToDelete = [{ tag: 'link' }, { tag: 'input' }];
                    /* Remove "map" tags if necessary */
                    if (env.nopic) {
                        nodesToDelete.push({ tag: 'map' });
                    }
                    /* Remove useless DOM nodes without children */
                    function emptyChildFilter(n) {
                        return !n.innerHTML;
                    }
                    nodesToDelete.push({ tag: 'li', filter: emptyChildFilter });
                    nodesToDelete.push({ tag: 'span', filter: emptyChildFilter });
                    /* Remove gallery boxes if pics need stripping of if it doesn't have thumbs */
                    nodesToDelete.push({
                        class: 'gallerybox',
                        filter: function (n) {
                            return !n.getElementsByTagName('img').length
                                && !n.getElementsByTagName('audio').length
                                && !n.getElementsByTagName('video').length;
                        },
                    });
                    nodesToDelete.push({
                        class: 'gallery',
                        filter: function (n) {
                            return !n.getElementsByClassName('gallerybox').length;
                        },
                    });
                    /* Remove element with black listed CSS classes */
                    filtersConfig.cssClassBlackList.forEach(function (classname) {
                        nodesToDelete.push({ class: classname });
                    });
                    if (env.nodet) {
                        filtersConfig.nodetCssClassBlackList.forEach(function (classname) {
                            nodesToDelete.push({ class: classname });
                        });
                    }
                    /* Remove element with black listed CSS classes and no link */
                    filtersConfig.cssClassBlackListIfNoLink.forEach(function (classname) {
                        nodesToDelete.push({
                            class: classname,
                            filter: function (n) {
                                return n.getElementsByTagName('a').length === 0;
                            },
                        });
                    });
                    /* Delete them all */
                    nodesToDelete.forEach(function (t) {
                        var nodes;
                        if (t.tag) {
                            nodes = parsoidDoc.getElementsByTagName(t.tag);
                        }
                        else if (t.class) {
                            nodes = parsoidDoc.getElementsByClassName(t.class);
                        }
                        else {
                            return; /* throw error? */
                        }
                        var f = t.filter;
                        // tslint:disable-next-line:prefer-for-of
                        for (var i = 0; i < nodes.length; i += 1) {
                            if (!f || f(nodes[i])) {
                                DOMUtils_1.default.deleteNode(nodes[i]);
                            }
                        }
                    });
                    /* Go through all reference calls */
                    var spans = parsoidDoc.getElementsByTagName('span');
                    // tslint:disable-next-line:prefer-for-of
                    for (var i = 0; i < spans.length; i += 1) {
                        var span = spans[i];
                        var rel = span.getAttribute('rel');
                        if (rel === 'dc:references') {
                            var sup = parsoidDoc.createElement('sup');
                            if (span.innerHTML) {
                                sup.id = span.id;
                                sup.innerHTML = span.innerHTML;
                                span.parentNode.replaceChild(sup, span);
                            }
                            else {
                                DOMUtils_1.default.deleteNode(span);
                            }
                        }
                    }
                    /* Remove element with id in the blacklist */
                    filtersConfig.idBlackList.forEach(function (id) {
                        var node = parsoidDoc.getElementById(id);
                        if (node) {
                            DOMUtils_1.default.deleteNode(node);
                        }
                    });
                    /* Force display of element with that CSS class */
                    filtersConfig.cssClassDisplayList.map(function (classname) {
                        var nodes = parsoidDoc.getElementsByClassName(classname);
                        // tslint:disable-next-line:prefer-for-of
                        for (var i = 0; i < nodes.length; i += 1) {
                            nodes[i].style.removeProperty('display');
                        }
                    });
                    /* Remove empty paragraphs */
                    if (!keepEmptyParagraphs) {
                        for (var level = 5; level > 0; level--) {
                            var paragraphNodes = parsoidDoc.getElementsByTagName("h" + level);
                            // tslint:disable-next-line:prefer-for-of
                            for (var i = 0; i < paragraphNodes.length; i += 1) {
                                var paragraphNode = paragraphNodes[i];
                                var nextElementNode = DOMUtils_1.default.nextElementSibling(paragraphNode);
                                /* No nodes */
                                if (!nextElementNode) {
                                    DOMUtils_1.default.deleteNode(paragraphNode);
                                }
                                else {
                                    /* Delete if nextElementNode is a paragraph with <= level */
                                    var nextElementNodeTag = nextElementNode.tagName.toLowerCase();
                                    if (nextElementNodeTag.length > 1
                                        && nextElementNodeTag[0] === 'h'
                                        && !isNaN(nextElementNodeTag[1])
                                        && nextElementNodeTag[1] <= level) {
                                        DOMUtils_1.default.deleteNode(paragraphNode);
                                    }
                                }
                            }
                        }
                    }
                    /* Clean the DOM of all uncessary code */
                    var allNodes = parsoidDoc.getElementsByTagName('*');
                    var _loop_1 = function (i) {
                        var node = allNodes[i];
                        node.removeAttribute('data-parsoid');
                        node.removeAttribute('typeof');
                        node.removeAttribute('about');
                        node.removeAttribute('data-mw');
                        if (node.getAttribute('rel') && node.getAttribute('rel').substr(0, 3) === 'mw:') {
                            node.removeAttribute('rel');
                        }
                        /* Remove a few css calls */
                        filtersConfig.cssClassCallsBlackList.map(function (classname) {
                            if (node.getAttribute('class')) {
                                node.setAttribute('class', node.getAttribute('class').replace(classname, ''));
                            }
                        });
                    };
                    // tslint:disable-next-line:prefer-for-of
                    for (var i = 0; i < allNodes.length; i += 1) {
                        _loop_1(i);
                    }
                    finished(null, parsoidDoc, articleId);
                }
                function setFooter(parsoidDoc, articleId, finished) {
                    var htmlTemplateDoc = domino_1.default.createDocument(htmlTemplateCode
                        .replace('__ARTICLE_CONFIGVARS_LIST__', jsConfigVars !== '' ? genHeaderScript('jsConfigVars') : '')
                        .replace('__ARTICLE_JS_LIST__', jsDependenciesList.length !== 0
                        ? jsDependenciesList.map(function (oneJsDep) { return genHeaderScript(oneJsDep); }).join('\n')
                        : '')
                        .replace('__ARTICLE_CSS_LIST__', styleDependenciesList.length !== 0
                        ? styleDependenciesList.map(function (oneCssDep) { return genHeaderCSSLink(oneCssDep); }).join('\n')
                        : ''));
                    /* Create final document by merging template and parsoid documents */
                    htmlTemplateDoc.getElementById('mw-content-text').style.setProperty('direction', env.ltr ? 'ltr' : 'rtl');
                    htmlTemplateDoc.getElementById('mw-content-text').innerHTML = parsoidDoc.getElementsByTagName('body')[0].innerHTML;
                    /* Title */
                    htmlTemplateDoc.getElementsByTagName('title')[0].innerHTML = htmlTemplateDoc.getElementById('title_0')
                        ? htmlTemplateDoc.getElementById('title_0').textContent
                        : articleId.replace(/_/g, ' ');
                    DOMUtils_1.default.deleteNode(htmlTemplateDoc.getElementById('titleHeading'));
                    /* Subpage */
                    if (isSubpage(articleId) && zim.mainPageId !== articleId) {
                        var headingNode = htmlTemplateDoc.getElementById('mw-content-text');
                        var subpagesNode = htmlTemplateDoc.createElement('span');
                        var parents = articleId.split('/');
                        parents.pop();
                        var subpages_1 = '';
                        var parentPath_1 = '';
                        parents.map(function (parent) {
                            var label = parent.replace(/_/g, ' ');
                            var isParentMirrored = isMirrored(parentPath_1 + parent);
                            subpages_1
                                += "&lt; " + (isParentMirrored
                                    ? "<a href=\"" + env.getArticleUrl(parentPath_1 + parent) + "\" title=\"" + label + "\">"
                                    : '') + label + (isParentMirrored ? '</a> ' : ' ');
                            parentPath_1 += parent + "/";
                        });
                        subpagesNode.innerHTML = subpages_1;
                        subpagesNode.setAttribute('class', 'subpages');
                        headingNode.parentNode.insertBefore(subpagesNode, headingNode);
                    }
                    /* Set footer */
                    var div = htmlTemplateDoc.createElement('div');
                    var oldId = articleDetailXId[articleId].oldId;
                    redis.getArticle(articleId, function (error, detailsJson) {
                        if (error) {
                            finished({ message: "Unable to get the details from redis for article " + articleId, error: error });
                        }
                        else {
                            /* Is seems that sporadically this goes wrong */
                            var details = JSON.parse(detailsJson);
                            /* Revision date */
                            var timestamp = details.t;
                            var date = new Date(timestamp * 1000);
                            div.innerHTML = footerTemplate({
                                articleId: encodeURIComponent(articleId),
                                webUrl: mw.webUrl,
                                creator: zim.creator,
                                oldId: oldId,
                                date: date.toISOString().substring(0, 10),
                            });
                            htmlTemplateDoc.getElementById('mw-content-text').appendChild(div);
                            addNoIndexCommentToElement(div);
                            /* Geo-coordinates */
                            var geoCoordinates = details.g;
                            if (geoCoordinates) {
                                var metaNode = htmlTemplateDoc.createElement('meta');
                                metaNode.name = 'geo.position';
                                metaNode.content = geoCoordinates; // latitude + ';' + longitude;
                                htmlTemplateDoc.getElementsByTagName('head')[0].appendChild(metaNode);
                            }
                            finished(null, htmlTemplateDoc, articleId);
                        }
                    });
                }
                function writeArticle(doc, articleId, finished) {
                    logger.log("Saving article " + articleId + "...");
                    var html = doc.documentElement.outerHTML;
                    if (minifyHtml) {
                        html = html_minifier_1.default.minify(html, {
                            removeComments: true,
                            conservativeCollapse: true,
                            collapseBooleanAttributes: true,
                            removeRedundantAttributes: true,
                            removeEmptyAttributes: true,
                            minifyCSS: true,
                        });
                    }
                    if (env.deflateTmpHtml) {
                        zlib_1.default.deflate(html, function (error, deflatedHtml) {
                            fs_1.default.writeFile(env.getArticlePath(articleId), deflatedHtml, finished);
                        });
                    }
                    else {
                        fs_1.default.writeFile(env.getArticlePath(articleId), html, finished);
                    }
                }
                function saveArticle(articleId, finished) {
                    var html = '';
                    var articleApiUrl = mw.base + "api/rest_v1/page/mobile-sections/" + encodeURIComponent(articleId);
                    logger.log("Getting (mobile) article from " + articleApiUrl);
                    node_fetch_1.default(articleApiUrl, {
                        method: 'GET',
                        headers: { Accept: 'application/json' },
                    })
                        .then(function (response) { return response.json(); })
                        .then(function (json) {
                        // set the first section (open by default)
                        html += leadSectionTemplate({
                            lead_display_title: json.lead.displaytitle,
                            lead_section_text: json.lead.sections[0].text,
                        });
                        // set all other section (closed by default)
                        if (!env.nodet) {
                            json.remaining.sections.forEach(function (oneSection, i) {
                                if (i === 0 && oneSection.toclevel !== 1) { // We need at least one Top Level Section
                                    html += sectionTemplate({
                                        section_index: i,
                                        section_id: i,
                                        section_anchor: 'TopLevelSection',
                                        section_line: 'Disambiguation',
                                        section_text: '',
                                    });
                                }
                                // if below is to test if we need to nest a subsections into a section
                                if (oneSection.toclevel === 1) {
                                    html = html.replace("__SUB_LEVEL_SECTION_" + (oneSection.id - 1) + "__", ''); // remove unused anchor for subsection
                                    html += sectionTemplate({
                                        section_index: i + 1,
                                        section_id: oneSection.id,
                                        section_anchor: oneSection.anchor,
                                        section_line: oneSection.line,
                                        section_text: oneSection.text,
                                    });
                                }
                                else {
                                    var replacement = subSectionTemplate({
                                        section_index: i + 1,
                                        section_toclevel: oneSection.toclevel + 1,
                                        section_id: oneSection.id,
                                        section_anchor: oneSection.anchor,
                                        section_line: oneSection.line,
                                        section_text: oneSection.text,
                                    });
                                    html = html.replace("__SUB_LEVEL_SECTION_" + (oneSection.id - 1) + "__", replacement);
                                }
                            });
                        }
                        html = html.replace("__SUB_LEVEL_SECTION_" + json.remaining.sections.length + "__", ''); // remove the last subcestion anchor (all other anchor are removed in the forEach)
                        buildArticleFromApiData();
                    })
                        .catch(function (e) {
                        console.error("Error handling json response from api. " + e);
                        buildArticleFromApiData();
                    });
                    function buildArticleFromApiData() {
                        if (html) {
                            var articlePath = env.getArticlePath(articleId);
                            var prepareAndSaveArticle = async_1.default.compose(writeArticle, setFooter, applyOtherTreatments, rewriteUrls, treatMedias, storeDependencies, parseHtml);
                            logger.info("Treating and saving article " + articleId + " at " + articlePath + "...");
                            prepareAndSaveArticle(html, articleId, function (error) {
                                if (!error) {
                                    logger.info("Successfully dumped article " + articleId);
                                    finished();
                                }
                                else {
                                    logger.warn("Error preparing and saving file, skipping [" + articleId + "]", error);
                                    finished(error);
                                }
                            });
                        }
                        else {
                            delete articleDetailXId[articleId];
                            finished();
                        }
                    }
                }
                logger.log('Saving articles...');
                async_1.default.eachLimit(Object.keys(articleDetailXId), speed, saveArticle, function (error) {
                    if (error) {
                        reject({ message: "Fatal Error:", error: error });
                    }
                    else {
                        logger.log('All articles were retrieved and saved.');
                        resolve();
                    }
                });
            });
        }
        function addNoIndexCommentToElement(element) {
            var slices = element.parentElement.innerHTML.split(element.outerHTML);
            element.parentElement.innerHTML = slices[0] + "<!--htdig_noindex-->" + element.outerHTML + "<!--/htdig_noindex-->" + slices[1];
        }
        function isMirrored(id) {
            if (!zim.articleList && id && id.indexOf(':') >= 0) {
                var namespace = mw.namespaces[id.substring(0, id.indexOf(':')).replace(/ /g, mw.spaceDelimiter)];
                if (namespace !== undefined) {
                    return namespace.isContent;
                }
            }
            return id in articleDetailXId;
        }
        function isSubpage(id) {
            if (id && id.indexOf('/') >= 0) {
                var namespace = id.indexOf(':') >= 0 ? id.substring(0, id.indexOf(':')).replace(/ /g, mw.spaceDelimiter) : '';
                namespace = mw.namespaces[namespace]; // namespace already defined
                if (namespace !== undefined) {
                    return namespace.allowedSubpages;
                }
            }
            return false;
        }
        /* Grab and concatenate stylesheet files */
        function saveStylesheet() {
            var _this = this;
            return new Promise(function (resolve, reject) {
                logger.log('Dumping stylesheets...');
                var urlCache = {};
                var stylePath = "" + env.htmlRootPath + dirs.style + "/style.css";
                /* Remove if exists */
                fs_1.default.unlink(stylePath, function () { return null; });
                /* Take care to download medias */
                var downloadCSSFileQueue = async_1.default.queue(function (data, finished) {
                    downloader.downloadMediaFile(data.url, data.path, true, optimizationQueue, finished);
                }, speed);
                /* Take care to download CSS files */
                var downloadCSSQueue = async_1.default.queue(function (link, finished) { return __awaiter(_this, void 0, void 0, function () {
                    var cssUrl, linkMedia, cssUrlRegexp, content, body, rewrittenCss, match, url, filePathname, filename, err_2;
                    return __generator(this, function (_a) {
                        switch (_a.label) {
                            case 0:
                                _a.trys.push([0, 4, , 5]);
                                cssUrl = typeof link === 'object' ? U.getFullUrl(webUrlHost, link.getAttribute('href')) : link;
                                linkMedia = typeof link === 'object' ? link.getAttribute('media') : null;
                                if (!cssUrl) return [3 /*break*/, 2];
                                cssUrlRegexp = new RegExp('url\\([\'"]{0,1}(.+?)[\'"]{0,1}\\)', 'gi');
                                logger.info("Downloading CSS from " + decodeURI(cssUrl));
                                return [4 /*yield*/, downloader.downloadContent(cssUrl)];
                            case 1:
                                content = (_a.sent()).content;
                                body = content.toString();
                                rewrittenCss = "\n/* start " + cssUrl + " */\n\n";
                                rewrittenCss += linkMedia ? "@media " + linkMedia + "  {\n" : '\n';
                                rewrittenCss += body + "\n";
                                rewrittenCss += linkMedia ? "} /* @media " + linkMedia + " */\n" : '\n';
                                rewrittenCss += "\n/* end   " + cssUrl + " */\n";
                                match = void 0;
                                // tslint:disable-next-line:no-conditional-assignment
                                while ((match = cssUrlRegexp.exec(body))) {
                                    url = match[1];
                                    /* Avoid 'data', so no url dependency */
                                    if (!url.match('^data')) {
                                        filePathname = url_1.default.parse(url, false, true).pathname;
                                        if (filePathname) {
                                            filename = path_1.default.basename(filePathname);
                                            /* Rewrite the CSS */
                                            rewrittenCss = rewrittenCss.replace(url, filename);
                                            /* Need a rewrite if url doesn't include protocol */
                                            url = U.getFullUrl(webUrlHost, url, cssUrl);
                                            url = url.indexOf('%') < 0 ? encodeURI(url) : url;
                                            /* Download CSS dependency, but avoid duplicate calls */
                                            if (!urlCache.hasOwnProperty(url) && filename) {
                                                urlCache[url] = true;
                                                downloadCSSFileQueue.push({ url: url, path: env.htmlRootPath + dirs.style + '/' + filename });
                                            }
                                        }
                                        else {
                                            logger.warn("Skipping CSS [url(" + url + ")] because the pathname could not be found [" + filePathname + "]");
                                        }
                                    }
                                }
                                fs_1.default.appendFileSync(stylePath, rewrittenCss);
                                finished();
                                return [3 /*break*/, 3];
                            case 2:
                                finished();
                                _a.label = 3;
                            case 3: return [3 /*break*/, 5];
                            case 4:
                                err_2 = _a.sent();
                                finished(err_2);
                                return [3 /*break*/, 5];
                            case 5: return [2 /*return*/];
                        }
                    });
                }); }, speed);
                /* Load main page to see which CSS files are needed */
                downloadContentAndCache(mw.webUrl)
                    .then(function (_a) {
                    var content = _a.content;
                    var html = content.toString();
                    var doc = domino_1.default.createDocument(html);
                    var links = doc.getElementsByTagName('link');
                    /* Go through all CSS links */
                    // tslint:disable-next-line:prefer-for-of
                    for (var i = 0; i < links.length; i += 1) {
                        var link = links[i];
                        if (link.getAttribute('rel') === 'stylesheet') {
                            downloadCSSQueue.push(link);
                        }
                    }
                    /* Push Mediawiki:Offline.css (at the end) */
                    var offlineCssUrl = mw.webUrl + "Mediawiki:offline.css?action=raw";
                    downloadCSSQueue.push(offlineCssUrl);
                    /* Set the drain method to be called one time everything is done */
                    downloadCSSQueue.drain = function drain(error) {
                        if (error) {
                            return reject({ message: "Error in CSS dependencies", error: error });
                        }
                        var drainBackup = downloadCSSQueue.drain;
                        downloadCSSFileQueue.drain = function downloadCSSFileQueueDrain(error) {
                            if (error) {
                                reject({ message: "Error in CSS medias", error: error });
                            }
                            else {
                                downloadCSSQueue.drain = drainBackup;
                                resolve();
                            }
                        };
                        downloadCSSFileQueue.push('');
                    };
                    downloadCSSQueue.push('');
                });
            });
        }
        function getArticleIds(redirectQueue) {
            function drainRedirectQueue(redirectQueue) {
                return new Promise(function (resolve, reject) {
                    redirectQueue.drain = function drain(error) {
                        if (error) {
                            reject("Unable to retrieve redirects for an article: " + error);
                        }
                        else {
                            logger.log('All redirect ids retrieve successfuly.');
                            resolve();
                        }
                    };
                    redirectQueue.push('');
                });
            }
            /* Parse article list given by API */
            function parseAPIResponse(body) {
                var next = '';
                var json = JSON.parse(body);
                var entries = json.query && json.query.pages;
                if (entries) {
                    var redirectQueueValues_1 = [];
                    var details_1 = {};
                    Object.keys(entries).map(function (key) {
                        var entry = entries[key];
                        entry.title = entry.title.replace(/ /g, mw.spaceDelimiter);
                        if ('missing' in entry) {
                            logger.warn("Article " + entry.title + " is not available on this wiki.");
                            delete articleDetailXId[entry.title];
                        }
                        else {
                            redirectQueueValues_1.push(entry.title);
                            if (entry.revisions) {
                                /* Get last revision id */
                                articleDetailXId[entry.title] = Object.assign(articleDetailXId[entry.title] || {}, {
                                    title: entry.title,
                                    oldId: entry.revisions[0].revid,
                                });
                                /* Get last revision id timestamp */
                                var articleDetails = { t: new Date(entry.revisions[0].timestamp).getTime() / 1000 };
                                /* Get article geo coordinates */
                                if (entry.coordinates) {
                                    articleDetails.g = entry.coordinates[0].lat + ";" + entry.coordinates[0].lon;
                                }
                                /* Save as JSON string */
                                details_1[entry.title] = JSON.stringify(articleDetails);
                            }
                            else if (entry.pageid) {
                                logger.warn("Unable to get revisions for " + entry.title + ", but entry exists in the database. Article was probably deleted meanwhile.");
                                delete articleDetailXId[entry.title];
                            }
                            else {
                                throw new Error("Unable to get revisions for " + entry.title + "\nJSON was " + body);
                            }
                        }
                    });
                    if (redirectQueueValues_1.length) {
                        redirectQueue.push(redirectQueueValues_1);
                    }
                    redis.saveArticles(details_1);
                }
                /* Get continue parameters from 'query-continue',
                 * unfortunately old MW version does not use the same way
                 * than recent */
                var continueHash = json['query-continue'] && json['query-continue'].allpages;
                if (continueHash) {
                    Object.keys(continueHash).forEach(function (key) {
                        next += "&" + key + "=" + encodeURIComponent(continueHash[key]);
                    });
                }
                return next;
            }
            function getArticleIdsForLine(redirectQueue, line) {
                return new Promise(function (resolve, reject) {
                    if (line) {
                        var title_1 = line.replace(/ /g, mw.spaceDelimiter).replace('\r', '');
                        var f = function () {
                            downloader.downloadContent.bind(downloader)(mw.articleQueryUrl(title_1))
                                .then(function (_a) {
                                var content = _a.content;
                                var body = content.toString();
                                if (body && body.length > 1) {
                                    parseAPIResponse(body);
                                }
                                setTimeout(resolve, redirectQueue.length());
                            })
                                .catch(reject);
                        };
                        setTimeout(f, redirectQueue.length() > 30000 ? redirectQueue.length() - 30000 : 0);
                    }
                    else {
                        resolve();
                    }
                });
            }
            /* Get ids from file */
            function getArticleIdsForFile() {
                var lines;
                try {
                    lines = fs_1.default.readFileSync(zim.articleList).toString().split('\n');
                }
                catch (error) {
                    return Promise.reject("Unable to open article list file: " + error);
                }
                return new Promise(function (resolve, reject) {
                    async_1.default.eachLimit(lines, speed, function (line, finish) { return getArticleIdsForLine(redirectQueue, line).then(function () { return finish(); }, function (err) { return finish(err); }); }, function (error) {
                        if (error) {
                            reject({ message: "Unable to get all article ids for a file", error: error });
                        }
                        else {
                            logger.log('List of article ids to mirror completed');
                            drainRedirectQueue(redirectQueue).then(resolve, reject);
                        }
                    });
                });
            }
            /* Get ids from Mediawiki API */
            function getArticleIdsForNamespace(namespace, finished) {
                var next = '';
                async_1.default.doWhilst(function (finished) {
                    logger.log("Getting article ids for namespace \"" + namespace + "\" " + (next !== '' ? " (from " + (namespace ? namespace + ":" : '') + next.split('=')[1] + ")" : '') + "...");
                    var url = mw.pageGeneratorQueryUrl(namespace, next);
                    var dc = downloader.downloadContent.bind(downloader);
                    setTimeout(function (url, handler) {
                        dc(url)
                            .then(function (_a) {
                            var content = _a.content;
                            return handler(content);
                        })
                            .catch(function (err) { return finished(err); });
                    }, redirectQueue.length() > 30000 ? redirectQueue.length() - 30000 : 0, url, function (content) {
                        var body = content.toString();
                        if (body && body.length > 1) {
                            next = parseAPIResponse(body);
                            finished();
                        }
                        else {
                            next = '';
                            finished({ message: "Error by retrieving " + url });
                        }
                    });
                }, function () { return next; }, function (error) {
                    if (!error) {
                        logger.log("List of article ids to mirror completed for namespace \"" + namespace + "\"");
                    }
                    finished(error && { message: "Unable to download article ids", error: error });
                });
            }
            function getArticleIdsForNamespaces() {
                return new Promise(function (resolve, reject) {
                    async_1.default.eachLimit(mw.namespacesToMirror, mw.namespacesToMirror.length, getArticleIdsForNamespace, function (error) {
                        if (error) {
                            reject("Unable to get all article ids for in a namespace: " + error);
                        }
                        else {
                            logger.log('All articles ids (but without redirect ids) for all namespaces were successfuly retrieved.');
                            drainRedirectQueue(redirectQueue).then(resolve, reject);
                        }
                    });
                });
            }
            /* Get list of article ids */
            return Utils_1.doSeries([
                function () { return getArticleIdsForLine(redirectQueue, zim.mainPageId); },
                function () {
                    if (zim.articleList) {
                        return getArticleIdsForFile();
                    }
                    else {
                        return getArticleIdsForNamespaces();
                    }
                },
                function () {
                    if (!zim.articleList && !isMirrored(zim.mainPageId)) {
                        return getArticleIdsForLine(redirectQueue, zim.mainPageId);
                    }
                    else {
                        return Promise.resolve();
                    }
                },
            ]);
        }
        /* Multiple developer friendly functions */
        function downloadContentAndCache(url) {
            return new Promise(function (resolve, reject) {
                var cachePath = zim.cacheDirectory + crypto_1.default.createHash('sha1').update(url).digest('hex').substr(0, 20);
                var cacheHeadersPath = cachePath + ".h";
                async_1.default.series([
                    function (finished) {
                        fs_1.default.readFile(cachePath, function (error, data) {
                            finished(error, error ? undefined : data.toString());
                        });
                    },
                    function (finished) {
                        fs_1.default.readFile(cacheHeadersPath, function (error, data) {
                            try {
                                finished(error, error ? undefined : JSON.parse(data.toString()));
                            }
                            catch (error) {
                                finished({ message: "Error in downloadContentAndCache() JSON parsing of " + cacheHeadersPath, error: error });
                            }
                        });
                    },
                ], function (error, results) {
                    if (error) {
                        downloader.downloadContent(url)
                            .then(function (_a) {
                            var content = _a.content, responseHeaders = _a.responseHeaders;
                            if (useCache) {
                                logger.info("Caching " + url + " at " + cachePath + "...");
                                fs_1.default.writeFile(cacheHeadersPath, JSON.stringify(responseHeaders), function () {
                                    fs_1.default.writeFile(cachePath, content, function () {
                                        resolve({ content: content, responseHeaders: responseHeaders });
                                    });
                                });
                            }
                            else {
                                resolve({ content: content, responseHeaders: responseHeaders });
                            }
                        })
                            .catch(function (err) {
                            console.warn(err);
                            reject(err);
                        });
                    }
                    else {
                        logger.log("Cache hit for " + url + " (" + cachePath + ")");
                        U.touch(cachePath);
                        resolve({ content: results[0], responseHeaders: results[1] });
                    }
                });
            });
        }
        function downloadFileAndCache(url, callback) {
            if (!url) {
                callback();
                return;
            }
            var parts = mediaRegex.exec(decodeURI(url));
            var filenameBase = parts[2].length > parts[5].length
                ? parts[2]
                : parts[5] + (parts[6] || '.svg') + (parts[7] || '');
            var width = parseInt(parts[4].replace(/px-/g, ''), 10) || INFINITY_WIDTH;
            /* Check if we have already met this image during this dumping process */
            redis.getMedia(filenameBase, function (error, rWidth) {
                /* If no redis entry */
                if (error || !rWidth || rWidth < width) {
                    /* Set the redis entry if necessary */
                    redis.saveMedia(filenameBase, width, function () {
                        var mediaPath = getMediaPath(url);
                        var cachePath = zim.cacheDirectory + "m/" + crypto_1.default.createHash('sha1').update(filenameBase).digest('hex').substr(0, 20) + (path_1.default.extname(url_1.default.parse(url, false, true).pathname || '') || '');
                        var cacheHeadersPath = cachePath + ".h";
                        var toDownload = false;
                        /* Check if the file exists in the cache */
                        if (fs_1.default.existsSync(cacheHeadersPath) && fs_1.default.existsSync(cachePath)) {
                            var responseHeaders = void 0;
                            try {
                                responseHeaders = JSON.parse(fs_1.default.readFileSync(cacheHeadersPath).toString());
                            }
                            catch (err) {
                                logger.warn("Error in downloadFileAndCache() JSON parsing of " + cacheHeadersPath, err);
                                responseHeaders = undefined;
                            }
                            /* If the cache file width higher than needed, use it. Otherwise download it and erase the cache */
                            if (!responseHeaders || responseHeaders.width < width) {
                                toDownload = true;
                            }
                            else {
                                console.log("Cache stat: [" + mediaPath + "]", fs_1.default.statSync(cachePath).size);
                                fs_1.default.symlink(cachePath, mediaPath, 'file', function (error) {
                                    console.log("Linking [" + cachePath + "] to [" + mediaPath + "]");
                                    if (error) {
                                        if (error.code !== 'EEXIST') {
                                            return callback({ message: "Unable to create symlink to " + mediaPath + " at " + cachePath, error: error });
                                        }
                                        if (!skipCacheCleaning) {
                                            U.touch(cachePath);
                                        }
                                    }
                                    if (!skipCacheCleaning) {
                                        U.touch(cacheHeadersPath);
                                    }
                                });
                                redis.deleteOrCacheMedia(responseHeaders.width === width, width, filenameBase);
                                callback();
                            }
                        }
                        else {
                            toDownload = true;
                        }
                        /* Download the file if necessary */
                        if (toDownload) {
<<<<<<< HEAD
                            downloader.downloadMediaFile(url, cachePath, true, optimizationQueue, function (error) {
                                if (error) {
                                    callback();
                                }
                                else {
                                    logger.info("Caching " + filenameBase + " at " + cachePath + "...");
                                    fs_1.default.symlink(cachePath, mediaPath, 'file', function (error) {
                                        console.log("Linking [" + cachePath + "] to [" + mediaPath + "]");
                                        if (error && error.code !== 'EEXIST') {
                                            return callback({ message: "Unable to create symlink to " + mediaPath + " at " + cachePath, error: error });
                                        }
                                        fs_1.default.writeFile(cacheHeadersPath, JSON.stringify({ width: width }), function (error) {
                                            return callback(error && { message: "Unable to write cache header at " + cacheHeadersPath, error: error });
=======
                            if (useCache) {
                                downloader.downloadMediaFile(url, cachePath, true, optimizationQueue, function (error) {
                                    if (error) {
                                        callback();
                                    }
                                    else {
                                        logger.info("Caching " + filenameBase + " at " + cachePath + "...");
                                        fs_1.default.symlink(cachePath, mediaPath, 'file', function (error) {
                                            if (error && error.code !== 'EEXIST') {
                                                return callback({ message: "Unable to create symlink to " + mediaPath + " at " + cachePath, error: error });
                                            }
                                            fs_1.default.writeFile(cacheHeadersPath, JSON.stringify({ width: width }), function (error) {
                                                return callback(error && { message: "Unable to write cache header at " + cacheHeadersPath, error: error });
                                            });
>>>>>>> eecd7713
                                        });
                                    }
                                });
                            }
                            else {
                                downloader.downloadMediaFile(url, mediaPath, true, optimizationQueue, function (error) {
                                    if (error) {
                                        callback({ message: 'Failed to write file', error: error });
                                    }
                                    else {
                                        callback(null);
                                    }
                                });
                            }
                        }
                        else {
                            logger.info("Cache hit for " + url);
                        }
                    });
                }
                else {
                    /* We already have this image with a resolution equal or higher to what we need */
                    callback();
                }
            });
        }
        /* Internal path/url functions */
        function getMediaBase(url, escape) {
            var root;
            var parts = mediaRegex.exec(decodeURI(url));
            if (parts) {
                root = parts[2].length > parts[5].length ? parts[2] : parts[5] + (parts[6] || '.svg') + (parts[7] || '');
            }
            if (!root) {
                logger.warn("Unable to parse media url \"" + url + "\"");
                return '';
            }
            function e(str) {
                if (typeof str === 'undefined') {
                    return undefined;
                }
                return escape ? encodeURIComponent(str) : str;
            }
            var filenameFirstVariant = parts[2];
            var filenameSecondVariant = parts[5] + (parts[6] || '.svg') + (parts[7] || '');
            var filename = U.decodeURIComponent(filenameFirstVariant.length > filenameSecondVariant.length ? filenameFirstVariant : filenameSecondVariant);
            /* Need to shorten the file due to filesystem limitations */
            if (utf8_binary_cutter_1.default.getBinarySize(filename) > 249) {
                var ext = path_1.default.extname(filename).split('.')[1] || '';
                var basename = filename.substring(0, filename.length - ext.length - 1) || '';
                filename = utf8_binary_cutter_1.default.truncateToBinarySize(basename, 239 - ext.length)
                    + crypto_1.default.createHash('md5').update(basename).digest('hex').substring(0, 2) + "." + ext;
            }
            return dirs.media + "/" + e(filename);
        }
        function getMediaUrl(url) {
            return getMediaBase(url, true);
        }
        function getMediaPath(url, escape) {
            var mediaBase = getMediaBase(url, escape);
            return mediaBase ? env.htmlRootPath + mediaBase : undefined;
        }
        function saveFavicon() {
            var _this = this;
            return new Promise(function (resolve, reject) {
                logger.log('Saving favicon.png...');
                function resizeFavicon(faviconPath) {
                    return new Promise(function (resolve, reject) {
                        var cmd = "convert -thumbnail 48 \"" + faviconPath + "\" \"" + faviconPath + ".tmp\" ; mv \"" + faviconPath + ".tmp\" \"" + faviconPath + "\" ";
                        child_process_1.exec(cmd, function (error) {
                            fs_1.default.stat(faviconPath, function (error, stats) {
                                optimizationQueue.push({ path: faviconPath, size: stats.size }, function () {
                                    if (error) {
                                        reject(error);
                                    }
                                    else {
                                        resolve();
                                    }
                                });
                            });
                        }).on('error', function (error) {
                            reject(error);
                            // console.error(error);
                        });
                    });
                }
                if (customZimFavicon) {
                    var faviconPath = env.htmlRootPath + 'favicon.png';
                    var content = fs_1.default.readFileSync(customZimFavicon);
                    fs_1.default.writeFileSync(faviconPath, content);
                    return resizeFavicon(faviconPath);
                }
                else {
                    downloader.downloadContent(mw.siteInfoUrl())
                        .then(function (_a) {
                        var content = _a.content;
                        var body = content.toString();
                        var entries = JSON.parse(body).query.general;
                        if (!entries.logo) {
                            return reject("********\nNo site Logo Url. Expected a string, but got [" + entries.logo + "].\n\nPlease try specifying a customZimFavicon (--customZimFavicon=./path/to/your/file.ico)\n********");
                        }
                        var parsedUrl = url_1.default.parse(entries.logo);
                        var ext = parsedUrl.pathname.split('.').slice(-1)[0];
                        var faviconPath = env.htmlRootPath + ("favicon." + ext);
                        var faviconFinalPath = env.htmlRootPath + "favicon.png";
                        var logoUrl = parsedUrl.protocol ? entries.logo : 'http:' + entries.logo;
                        downloader.downloadMediaFile(logoUrl, faviconPath, true, optimizationQueue, function () { return __awaiter(_this, void 0, void 0, function () {
                            return __generator(this, function (_a) {
                                switch (_a.label) {
                                    case 0:
                                        if (!(ext !== 'png')) return [3 /*break*/, 2];
                                        console.info("Original favicon is not a PNG ([" + ext + "]). Converting it to PNG");
                                        return [4 /*yield*/, new Promise(function (resolve, reject) {
                                                child_process_1.exec("convert " + faviconPath + " " + faviconFinalPath, function (err) {
                                                    if (err) {
                                                        reject(err);
                                                    }
                                                    else {
                                                        resolve();
                                                    }
                                                });
                                            })];
                                    case 1:
                                        _a.sent();
                                        _a.label = 2;
                                    case 2:
                                        resizeFavicon(faviconFinalPath).then(resolve, reject);
                                        return [2 /*return*/];
                                }
                            });
                        }); });
                    })
                        .catch(reject);
                }
            });
        }
        function getMainPage() {
            function writeMainPage(html) {
                var mainPagePath = env.htmlRootPath + "index.htm";
                if (env.deflateTmpHtml) {
                    return new Promise(function (resolve, reject) {
                        zlib_1.default.deflate(html, function (error, deflatedHtml) {
                            Utils_1.writeFilePromise(mainPagePath, deflatedHtml).then(resolve, reject);
                        });
                    });
                }
                else {
                    return Utils_1.writeFilePromise(mainPagePath, html);
                }
            }
            function createMainPage() {
                logger.log('Creating main page...');
                var doc = domino_1.default.createDocument(articleListHomeTemplate
                    .replace('</head>', genHeaderCSSLink('mobile_main_page') + '\n</head>'));
                var titles = Object.keys(articleDetailXId).sort();
                var _a = titles.reduce(function (acc, title) {
                    var articleDetail = articleDetailXId[title];
                    if (articleDetail.thumbnail) {
                        acc.articlesWithImages.push(articleDetail);
                    }
                    else {
                        acc.articlesWithoutImages.push(articleDetail);
                    }
                    return acc;
                }, {
                    articlesWithImages: [],
                    articlesWithoutImages: [],
                }), articlesWithImages = _a.articlesWithImages, articlesWithoutImages = _a.articlesWithoutImages;
                var html = '<div class="masonry">\n';
                html += articlesWithImages.map(function (article) { return U.makeArticleImageTile(env, article); }).join('\n');
                html += '</div>\n';
                html += '<h2>More Articles...</h2>\n';
                html += '<ul>\n';
                html += articlesWithoutImages.map(function (article) { return U.makeArticleListItem(env, article); }).join('\n');
                html += '</ul>\n';
                doc.getElementById('content').innerHTML = html;
                /* Write the static html file */
                return writeMainPage(doc.documentElement.outerHTML);
            }
            function createMainPageRedirect() {
                logger.log('Create main page redirection...');
                var html = redirectTemplate({
                    title: zim.mainPageId.replace(/_/g, ' '),
                    target: env.getArticleBase(zim.mainPageId, true),
                });
                return writeMainPage(html);
            }
            if (zim.mainPageId) {
                return createMainPageRedirect();
            }
            else {
                return createMainPage();
            }
        }
<<<<<<< HEAD
        var _speed, adminEmail, localParsoid, customZimFavicon, verbose, minifyHtml, skipHtmlCache, skipCacheCleaning, keepEmptyParagraphs, mwUrl, mwWikiPath, mwApiPath, mwDomain, mwUsername, mwPassword, requestTimeout, publisher, articleList, customMainPage, customZimTitle, customZimDescription, customZimTags, cacheDirectory, outputDirectory, tmpDirectory, withZimFullTextIndex, format, filenamePrefix, keepHtml, resume, deflateTmpHtml, writeHtmlRedirects, _addNamespaces, parsoidUrl, cpuCount, speed, logger, nodeVersionSatisfiesPackage, mw, downloader, creator, zimOpts, zim, env, INFINITY_WIDTH, articleDetailXId, webUrlHost, parsoidContentType, addNamespaces, articleListLines, redis, dirs, cssLinks, jsScripts, redirectTemplate, footerTemplate, leadSectionTemplate, sectionTemplate, subSectionTemplate, genericJsModules, genericCssModules, mediaRegex, htmlTemplateCode, articleListHomeTemplate, optimizationQueue, downloadFileQueue, redirectQueue;
=======
        var _speed, adminEmail, localParsoid, customZimFavicon, verbose, minifyHtml, skipCacheCleaning, keepEmptyParagraphs, mwUrl, mwWikiPath, mwApiPath, mwDomain, mwUsername, mwPassword, requestTimeout, publisher, articleList, customMainPage, customZimTitle, customZimDescription, customZimTags, cacheDirectory, outputDirectory, tmpDirectory, withZimFullTextIndex, format, filenamePrefix, keepHtml, resume, deflateTmpHtml, writeHtmlRedirects, _addNamespaces, _useCache, parsoidUrl, useCache, cpuCount, speed, logger, nodeVersionSatisfiesPackage, mw, downloader, creator, zimOpts, zim, env, INFINITY_WIDTH, articleIds, webUrlHost, parsoidContentType, addNamespaces, redis, dirs, cssLinks, jsScripts, redirectTemplate, footerTemplate, leadSectionTemplate, sectionTemplate, subSectionTemplate, genericJsModules, genericCssModules, mediaRegex, htmlTemplateCode, optimizationQueue, downloadFileQueue, redirectQueue;
>>>>>>> eecd7713
        var _this = this;
        return __generator(this, function (_a) {
            switch (_a.label) {
                case 0:
                    _speed = argv.speed, adminEmail = argv.adminEmail, localParsoid = argv.localParsoid, customZimFavicon = argv.customZimFavicon, verbose = argv.verbose, minifyHtml = argv.minifyHtml, skipCacheCleaning = argv.skipCacheCleaning, keepEmptyParagraphs = argv.keepEmptyParagraphs, mwUrl = argv.mwUrl, mwWikiPath = argv.mwWikiPath, mwApiPath = argv.mwApiPath, mwDomain = argv.mwDomain, mwUsername = argv.mwUsername, mwPassword = argv.mwPassword, requestTimeout = argv.requestTimeout, publisher = argv.publisher, articleList = argv.articleList, customMainPage = argv.customMainPage, customZimTitle = argv.customZimTitle, customZimDescription = argv.customZimDescription, customZimTags = argv.customZimTags, cacheDirectory = argv.cacheDirectory, outputDirectory = argv.outputDirectory, tmpDirectory = argv.tmpDirectory, withZimFullTextIndex = argv.withZimFullTextIndex, format = argv.format, filenamePrefix = argv.filenamePrefix, keepHtml = argv.keepHtml, resume = argv.resume, deflateTmpHtml = argv.deflateTmpHtml, writeHtmlRedirects = argv.writeHtmlRedirects, _addNamespaces = argv.addNamespaces, _useCache = argv.useCache;
                    parsoidUrl = argv.parsoidUrl;
                    useCache = typeof _useCache === 'undefined' ? true : _useCache;
                    /* HTTP user-agent string */
                    // const adminEmail = argv.adminEmail;
                    if (!U.isValidEmail(adminEmail)) {
                        throw new Error("Admin email [" + adminEmail + "] is not valid");
                    }
                    /* ZIM custom Favicon */
                    if (customZimFavicon && !fs_1.default.existsSync(customZimFavicon)) {
                        throw new Error("Path " + customZimFavicon + " is not a valid PNG file.");
                    }
                    /* Number of parallel requests */
                    if (_speed && isNaN(_speed)) {
                        throw new Error('speed is not a number, please give a number value to --speed');
                    }
                    cpuCount = os_1.default.cpus().length;
                    speed = cpuCount * (_speed || 1);
                    /* Necessary to avoid problems with https */
                    process.env.NODE_TLS_REJECT_UNAUTHORIZED = '0';
                    logger = new Logger_1.default(verbose);
                    nodeVersionSatisfiesPackage = semver_1.default.satisfies(process.version, package_json_1.default.engines.node);
                    if (!nodeVersionSatisfiesPackage) {
                        logger.warn("***********\n\n\tCurrent node version is [" + process.version + "]. We recommend [" + package_json_1.default.engines.node + "]\n\n***********");
                    }
                    mw = new MediaWiki_1.default(logger, {
                        apiPath: mwApiPath,
                        base: mwUrl,
                        domain: mwDomain,
                        password: mwPassword,
                        spaceDelimiter: '_',
                        username: mwUsername,
                        wikiPath: mwWikiPath,
                    });
                    downloader = new Downloader_1.default(logger, mw, config_1.default.userAgent + " (" + adminEmail + ")", requestTimeout || config_1.default.defaults.requestTimeout);
                    creator = Utils_1.getCreatorName(mw);
                    zimOpts = {
                        // Name to use for ZIM (content) creator
                        creator: creator,
                        // ZIM publisher
                        publisher: publisher || config_1.default.defaults.publisher,
                        langIso2: 'en',
                        langIso3: 'eng',
                        // List of articles is maybe in a file
                        articleList: articleList,
                        mainPageId: customMainPage || '',
                        name: customZimTitle || '',
                        description: customZimDescription || '',
                        tags: customZimTags || '',
                        cacheDirectory: (cacheDirectory || path_1.default.resolve(process.cwd(), 'cac')) + "/",
                        // File where redirects might be save if --writeHtmlRedirects is not set
                        redirectsCacheFile: null,
                        // Directory wehre everything is saved at the end of the process
                        outputDirectory: outputDirectory,
                        // Directory where temporary data are saved
                        tmpDirectory: tmpDirectory,
                        // Include fulltext index in ZIM file
                        withZimFullTextIndex: withZimFullTextIndex,
                        // What is this?
                        subTitle: '',
                    };
                    zim = new Zim_1.default(config_1.default, zimOpts);
                    env = new OfflinerEnv_1.default(format, {
                        zim: zim,
                        mw: mw,
                        logger: logger,
                        downloader: downloader,
                        verbose: verbose,
                        // Prefix part of the filename (radical)
                        filenamePrefix: filenamePrefix || '',
                        // If ZIM is built, should temporary HTML directory be kept
                        keepHtml: keepHtml,
                        // Should we keep ZIM file generation if ZIM file already exists
                        resume: resume,
                        deflateTmpHtml: deflateTmpHtml,
                        // How to write redirects
                        writeHtmlRedirects: writeHtmlRedirects,
                    });
                    INFINITY_WIDTH = 9999999;
                    articleDetailXId = {};
                    webUrlHost = url_1.default.parse(mw.webUrl).host;
                    parsoidContentType = 'html';
                    addNamespaces = _addNamespaces ? String(_addNamespaces).split(',').map(function (a) { return Number(a); }) : [];
                    articleListLines = articleList ? fs_1.default.readFileSync(zim.articleList).toString().split('\n') : [];
                    if (!!parsoidUrl) return [3 /*break*/, 3];
                    if (!localParsoid) return [3 /*break*/, 2];
                    logger.log('Starting Parsoid');
                    // Icky but necessary
                    fs_1.default.writeFileSync('./localsettings.js', "\n                exports.setup = function(parsoidConfig) {\n                    parsoidConfig.setMwApi({\n                        uri: '" + (mw.base + mw.apiPath) + "',\n                    });\n                };\n                ", 'utf8');
                    return [4 /*yield*/, parsoid_1.default
                            .apiServiceWorker({
                            appBasePath: './node_modules/parsoid',
                            logger: console,
                            config: {
                                localsettings: '../../localsettings.js',
                                parent: undefined,
                            },
                        })
                            .then(function (_) {
                            fs_1.default.unlinkSync('./localsettings.js');
                            logger.log('Parsoid Started Successfully');
                        })];
                case 1:
                    _a.sent();
                    parsoidUrl = "http://localhost:8000/" + webUrlHost + "/v3/page/pagebundle/";
                    parsoidContentType = 'json';
                    return [3 /*break*/, 3];
                case 2:
                    parsoidUrl = mw.apiUrl + "action=visualeditor&format=json&paction=parse&page=";
                    parsoidContentType = 'json';
                    _a.label = 3;
                case 3: 
                /* ********************************* */
                /* RUNNING CODE ******************** */
                /* ********************************* */
                return [4 /*yield*/, Utils_1.checkDependencies(env)];
                case 4:
                    /* ********************************* */
                    /* RUNNING CODE ******************** */
                    /* ********************************* */
                    _a.sent();
                    redis = new redis_1.default(env, argv, config_1.default);
                    dirs = config_1.default.output.dirs;
                    cssLinks = config_1.default.output.cssResources.reduce(function (buf, css) {
                        return buf + genHeaderCSSLink(css);
                    }, '');
                    jsScripts = config_1.default.output.jsResources.reduce(function (buf, js) {
                        return buf + genHeaderScript(js);
                    }, '');
                    redirectTemplate = swig_templates_1.default.compile(readTemplate(config_1.default.output.templates.redirects));
                    footerTemplate = swig_templates_1.default.compile(readTemplate(config_1.default.output.templates.footer));
                    leadSectionTemplate = swig_templates_1.default.compile(readTemplate(config_1.default.output.templates.lead_section_wrapper));
                    sectionTemplate = swig_templates_1.default.compile(readTemplate(config_1.default.output.templates.section_wrapper));
                    subSectionTemplate = swig_templates_1.default.compile(readTemplate(config_1.default.output.templates.subsection_wrapper));
                    genericJsModules = config_1.default.output.mw.js;
                    genericCssModules = config_1.default.output.mw.css;
                    mediaRegex = /^(.*\/)([^/]+)(\/)(\d+px-|)(.+?)(\.[A-Za-z0-9]{2,6}|)(\.[A-Za-z0-9]{2,6}|)$/;
                    htmlTemplateCode = readTemplate(config_1.default.output.templates.page)
                        .replace('__CSS_LINKS__', cssLinks)
                        .replace('__JS_SCRIPTS__', jsScripts);
                    articleListHomeTemplate = readTemplate(config_1.default.output.templates.articleListHomeTemplate);
                    optimizationQueue = async_1.default.queue(function (file, finished) {
                        var path = file.path;
                        function getOptimizationCommand(path, forcedType) {
                            var ext = path_1.default.extname(path).split('.')[1] || '';
                            var basename = path.substring(0, path.length - ext.length - 1) || '';
                            var tmpExt = "." + U.randomString(5) + "." + ext;
                            var tmpPath = basename + tmpExt;
                            var type = forcedType || ext;
                            /* Escape paths */
                            path = path.replace(/"/g, '\\"').replace(/\$/g, '\\$').replace(/`/g, '\\`');
                            tmpPath = tmpPath.replace(/"/g, '\\"').replace(/\$/g, '\\$').replace(/`/g, '\\`');
                            if (type === 'jpg' || type === 'jpeg' || type === 'JPG' || type === 'JPEG') {
                                return "jpegoptim --strip-all --force --all-normal -m60 \"" + path + "\"";
                            }
                            if (type === 'png' || type === 'PNG') {
                                return ("pngquant --verbose --strip --nofs --force --ext=\"" + tmpExt + "\" \"" + path + "\" &&          advdef -q -z -4 -i 5 \"" + tmpPath + "\" &&          if [ $(stat -c%s \"" + tmpPath + "\") -lt $(stat -c%s \"" + path + "\") ]; then mv \"" + tmpPath + "\" \"" + path + "\"; else rm \"" + tmpPath + "\"; fi");
                            }
                            if (type === 'gif' || type === 'GIF') {
                                return ("gifsicle --verbose --colors 64 -O3 \"" + path + "\" -o \"" + tmpPath + "\" &&          if [ $(stat -c%s \"" + tmpPath + "\") -lt $(stat -c%s \"" + path + "\") ]; then mv \"" + tmpPath + "\" \"" + path + "\"; else rm \"" + tmpPath + "\"; fi");
                            }
                        }
                        if (!path || !file.size) {
                            finished();
                            return;
                        }
                        fs_1.default.stat(path, function (preOptimError, preOptimStats) {
                            if (preOptimError) {
                                logger.error("Failed to start to optim " + path + " - file was probably deleted:", preOptimError);
                                finished();
                                return;
                            }
                            var cmd = getOptimizationCommand(path);
                            if (!cmd) {
                                finished();
                                return;
                            }
                            async_1.default.retry(5, function (finished) {
                                logger.info("Executing command : " + cmd);
                                if (!cmd) {
                                    finished(null, 'No optim command, skipping file');
                                    return;
                                }
                                child_process_1.exec(cmd, function (executionError) {
                                    if (!executionError) {
                                        finished();
                                        return;
                                    }
                                    fs_1.default.stat(path, function (postOptimError, postOptimStats) {
                                        if (!postOptimError && postOptimStats.size > preOptimStats.size) {
                                            finished(null, true);
                                        }
                                        else if (!postOptimError && postOptimStats.size < preOptimStats.size) {
                                            finished('File to optim is smaller (before optim) than it should.');
                                        }
                                        else {
                                            child_process_1.exec("file -b --mime-type \"" + path + "\"", function (error, stdout) {
                                                var type = stdout.replace(/image\//, '').replace(/[\n\r]/g, '');
                                                cmd = getOptimizationCommand(path, type);
                                                if (cmd) {
                                                    setTimeout(finished, 2000, executionError);
                                                }
                                                else {
                                                    finished('Unable to find optimization command.');
                                                }
                                            });
                                        }
                                    });
                                });
                            }, function (error, skip) {
                                if (error) {
                                    logger.warn("Failed to optim " + path + ", with size=" + file.size + " (" + error + ")");
                                }
                                else if (skip) {
                                    logger.info("Optimization skipped for " + path + ", with size='" + file.size + ", a better version was downloaded meanwhile.");
                                }
                                else {
                                    logger.info("Successfuly optimized " + path);
                                }
                                finished();
                            });
                        });
                    }, cpuCount * 2);
                    downloadFileQueue = async_1.default.queue(function (url, finished) {
                        downloadFileAndCache(url, finished);
                    }, speed * 5);
                    redirectQueue = async_1.default.queue(function (articleId, finished) { return __awaiter(_this, void 0, void 0, function () {
                        var url, content, body, redirects_1, redirectsCount_1, pages, err_3;
                        return __generator(this, function (_a) {
                            switch (_a.label) {
                                case 0:
                                    if (!articleId) return [3 /*break*/, 5];
                                    logger.info("Getting redirects for article " + articleId + "...");
                                    url = mw.backlinkRedirectsQueryUrl(articleId);
                                    _a.label = 1;
                                case 1:
                                    _a.trys.push([1, 3, , 4]);
                                    return [4 /*yield*/, downloader.downloadContent(url)];
                                case 2:
                                    content = (_a.sent()).content;
                                    body = content.toString();
                                    if (!JSON.parse(body).error) {
                                        redirects_1 = {};
                                        redirectsCount_1 = 0;
                                        pages = JSON.parse(body).query.pages;
                                        pages[Object.keys(pages)[0]].redirects.map(function (entry) {
                                            var title = entry.title.replace(/ /g, mw.spaceDelimiter);
                                            redirects_1[title] = articleId;
                                            redirectsCount_1 += 1;
                                            if (title === zim.mainPageId) {
                                                zim.mainPageId = articleId;
                                            }
                                        });
                                        logger.info(redirectsCount_1 + " redirect(s) found for " + articleId);
                                        redis.saveRedirects(redirectsCount_1, redirects_1, finished);
                                    }
                                    else {
                                        finished(JSON.parse(body).error);
                                    }
                                    return [3 /*break*/, 4];
                                case 3:
                                    err_3 = _a.sent();
                                    finished(err_3);
                                    return [3 /*break*/, 4];
                                case 4: return [3 /*break*/, 6];
                                case 5:
                                    finished();
                                    _a.label = 6;
                                case 6: return [2 /*return*/];
                            }
                        });
                    }); }, speed * 3);
                    /* ********************************* */
                    /* GET CONTENT ********************* */
                    /* ********************************* */
                    return [4 /*yield*/, mw.login(downloader)];
                case 5:
                    /* ********************************* */
                    /* GET CONTENT ********************* */
                    /* ********************************* */
                    _a.sent();
                    return [4 /*yield*/, mw.getTextDirection(env, downloader)];
                case 6:
                    _a.sent();
                    return [4 /*yield*/, mw.getSiteInfo(env, downloader)];
                case 7:
                    _a.sent();
                    return [4 /*yield*/, zim.getSubTitle()];
                case 8:
                    _a.sent();
                    return [4 /*yield*/, mw.getNamespaces(addNamespaces, downloader)];
                case 9:
                    _a.sent();
                    return [4 /*yield*/, zim.createDirectories()];
                case 10:
                    _a.sent();
                    if (!useCache) return [3 /*break*/, 12];
                    return [4 /*yield*/, zim.prepareCache()];
                case 11:
                    _a.sent();
                    _a.label = 12;
                case 12: return [4 /*yield*/, env.checkResume()];
                case 13:
                    _a.sent();
                    return [4 /*yield*/, getArticleIds(redirectQueue)];
                case 14:
                    _a.sent();
                    if (!useCache) return [3 /*break*/, 16];
                    return [4 /*yield*/, cacheRedirects()];
                case 15:
                    _a.sent();
                    _a.label = 16;
                case 16: return [4 /*yield*/, Utils_1.doSeries(env.dumps.map(function (dump) {
                        return function () { return doDump(env, dump); };
                    }))];
                case 17:
                    _a.sent();
                    if (!(!useCache || skipCacheCleaning)) return [3 /*break*/, 19];
                    logger.log('Skipping cache cleaning...');
                    return [4 /*yield*/, child_process_1.exec("rm -f \"" + zim.cacheDirectory + "ref\"")];
                case 18:
                    _a.sent();
                    return [3 /*break*/, 21];
                case 19:
                    logger.log('Cleaning cache');
                    return [4 /*yield*/, child_process_1.exec("find \"" + zim.cacheDirectory + "\" -type f -not -newer \"" + zim.cacheDirectory + "ref\" -exec rm {} \\;")];
                case 20:
                    _a.sent();
                    _a.label = 21;
                case 21: return [4 /*yield*/, redis.flushDBs()];
                case 22:
                    _a.sent();
                    return [4 /*yield*/, redis.quit()];
                case 23:
                    _a.sent();
                    logger.log('Closing HTTP agents...');
                    return [4 /*yield*/, closeAgents()];
                case 24:
                    _a.sent();
                    logger.log('All dumping(s) finished with success.');
                    return [2 /*return*/];
            }
        });
    });
}
exports.execute = execute;<|MERGE_RESOLUTION|>--- conflicted
+++ resolved
@@ -1518,21 +1518,6 @@
                         }
                         /* Download the file if necessary */
                         if (toDownload) {
-<<<<<<< HEAD
-                            downloader.downloadMediaFile(url, cachePath, true, optimizationQueue, function (error) {
-                                if (error) {
-                                    callback();
-                                }
-                                else {
-                                    logger.info("Caching " + filenameBase + " at " + cachePath + "...");
-                                    fs_1.default.symlink(cachePath, mediaPath, 'file', function (error) {
-                                        console.log("Linking [" + cachePath + "] to [" + mediaPath + "]");
-                                        if (error && error.code !== 'EEXIST') {
-                                            return callback({ message: "Unable to create symlink to " + mediaPath + " at " + cachePath, error: error });
-                                        }
-                                        fs_1.default.writeFile(cacheHeadersPath, JSON.stringify({ width: width }), function (error) {
-                                            return callback(error && { message: "Unable to write cache header at " + cacheHeadersPath, error: error });
-=======
                             if (useCache) {
                                 downloader.downloadMediaFile(url, cachePath, true, optimizationQueue, function (error) {
                                     if (error) {
@@ -1547,7 +1532,6 @@
                                             fs_1.default.writeFile(cacheHeadersPath, JSON.stringify({ width: width }), function (error) {
                                                 return callback(error && { message: "Unable to write cache header at " + cacheHeadersPath, error: error });
                                             });
->>>>>>> eecd7713
                                         });
                                     }
                                 });
@@ -1742,11 +1726,7 @@
                 return createMainPage();
             }
         }
-<<<<<<< HEAD
-        var _speed, adminEmail, localParsoid, customZimFavicon, verbose, minifyHtml, skipHtmlCache, skipCacheCleaning, keepEmptyParagraphs, mwUrl, mwWikiPath, mwApiPath, mwDomain, mwUsername, mwPassword, requestTimeout, publisher, articleList, customMainPage, customZimTitle, customZimDescription, customZimTags, cacheDirectory, outputDirectory, tmpDirectory, withZimFullTextIndex, format, filenamePrefix, keepHtml, resume, deflateTmpHtml, writeHtmlRedirects, _addNamespaces, parsoidUrl, cpuCount, speed, logger, nodeVersionSatisfiesPackage, mw, downloader, creator, zimOpts, zim, env, INFINITY_WIDTH, articleDetailXId, webUrlHost, parsoidContentType, addNamespaces, articleListLines, redis, dirs, cssLinks, jsScripts, redirectTemplate, footerTemplate, leadSectionTemplate, sectionTemplate, subSectionTemplate, genericJsModules, genericCssModules, mediaRegex, htmlTemplateCode, articleListHomeTemplate, optimizationQueue, downloadFileQueue, redirectQueue;
-=======
-        var _speed, adminEmail, localParsoid, customZimFavicon, verbose, minifyHtml, skipCacheCleaning, keepEmptyParagraphs, mwUrl, mwWikiPath, mwApiPath, mwDomain, mwUsername, mwPassword, requestTimeout, publisher, articleList, customMainPage, customZimTitle, customZimDescription, customZimTags, cacheDirectory, outputDirectory, tmpDirectory, withZimFullTextIndex, format, filenamePrefix, keepHtml, resume, deflateTmpHtml, writeHtmlRedirects, _addNamespaces, _useCache, parsoidUrl, useCache, cpuCount, speed, logger, nodeVersionSatisfiesPackage, mw, downloader, creator, zimOpts, zim, env, INFINITY_WIDTH, articleIds, webUrlHost, parsoidContentType, addNamespaces, redis, dirs, cssLinks, jsScripts, redirectTemplate, footerTemplate, leadSectionTemplate, sectionTemplate, subSectionTemplate, genericJsModules, genericCssModules, mediaRegex, htmlTemplateCode, optimizationQueue, downloadFileQueue, redirectQueue;
->>>>>>> eecd7713
+        var _speed, adminEmail, localParsoid, customZimFavicon, verbose, minifyHtml, skipCacheCleaning, keepEmptyParagraphs, mwUrl, mwWikiPath, mwApiPath, mwDomain, mwUsername, mwPassword, requestTimeout, publisher, articleList, customMainPage, customZimTitle, customZimDescription, customZimTags, cacheDirectory, outputDirectory, tmpDirectory, withZimFullTextIndex, format, filenamePrefix, keepHtml, resume, deflateTmpHtml, writeHtmlRedirects, _addNamespaces, _useCache, parsoidUrl, useCache, cpuCount, speed, logger, nodeVersionSatisfiesPackage, mw, downloader, creator, zimOpts, zim, env, INFINITY_WIDTH, articleDetailXId, webUrlHost, parsoidContentType, addNamespaces, articleListLines, redis, dirs, cssLinks, jsScripts, redirectTemplate, footerTemplate, leadSectionTemplate, sectionTemplate, subSectionTemplate, genericJsModules, genericCssModules, mediaRegex, htmlTemplateCode, articleListHomeTemplate, optimizationQueue, downloadFileQueue, redirectQueue;
         var _this = this;
         return __generator(this, function (_a) {
             switch (_a.label) {
