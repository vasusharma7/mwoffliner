"use strict";

/************************************/
/* MODULE VARIABLE SECTION **********/
/************************************/

var fs = require('fs');
var domino = require('domino');
var jsdom = require('jsdom');
var async = require('async');
var http = require('follow-redirects').http;
var https = require('follow-redirects').https;
var zlib = require('zlib');
var swig = require('swig');
var urlParser = require('url');
var pathParser = require('path');
var homeDirExpander = require('expand-home-dir');
var mkdirp = require('mkdirp');
var countryLanguage = require('country-language');
var redis = require('redis');
var childProcess = require('child_process');
var exec = require('child_process').exec;
var spawn = require('child_process').spawn;
var os = require('os');
var crypto = require('crypto');
var unicodeCutter = require('utf8-binary-cutter');
var htmlMinifier = require('html-minifier');
const parsoid = require('parsoid');
const fetch = require('node-fetch');

module.exports = {
    getParametersList: () => [
        { name: 'mwUrl', description: 'Mediawiki base URL. Dont forget the trailing /', required: true },
        { name: 'adminEmail', description: 'Email of the mwoffliner user which will be put in the HTTP user-agent string', required: true },
        { name: 'articleList', description: 'File with one title (in UTF8) per line', required: false },
        { name: 'cacheDirectory', description: 'Directory where files are permanently cached', required: false },
        { name: 'customZimFavicon', description: 'Use this option to give a path to a PNG favicon, it will be used in place of the Mediawiki logo.', required: false },
        { name: 'customZimTitle', description: 'Allow to configure a custom ZIM file title.', required: false },
        { name: 'customZimDescription', description: 'Allow to configure a custom ZIM file description.', required: false },
        { name: 'customMainPage', description: 'Allow to configure a custom page as welcome page.', required: false },
        { name: 'deflateTmpHtml', description: 'To reduce I/O, HTML pages might be deflated in tmpDirectory.', required: false },
        { name: 'filenamePrefix', description: 'For the part of the ZIM filename which is before the date part.', required: false },
        { name: 'format', description: 'To custom the output with comma separated values : "nopic,nozim"', required: false },
        { name: 'keepEmptyParagraphs', description: 'Keep all paragraphs, even empty ones.', required: false },
        { name: 'keepHtml', description: 'If ZIM built, keep the temporary HTML directory', required: false },
        { name: 'mwWikiPath', description: 'Mediawiki wiki base path (per default "/wiki/"', required: false },
        { name: 'mwApiPath', description: 'Mediawiki API path (per default "/w/api.php"', required: false },
        { name: 'mwDomain', description: 'Mediawiki user domain (thought for private wikis)', required: false },
        { name: 'mwUsername', description: 'Mediawiki username (thought for private wikis)', required: false },
        { name: 'mwPassword', description: 'Mediawiki user password (thought for private wikis)', required: false },
        { name: 'minifyHtml', description: 'Try to reduce the size of the HTML', required: false },
        { name: 'outputDirectory', description: 'Directory to write the downloaded content', required: false },
        { name: 'parsoidUrl', description: 'Mediawiki Parsoid URL', required: false },
        { name: 'publisher', description: "ZIM publisher meta data, per default 'Kiwix'", required: false },
        { name: 'redisSocket', description: 'Path to Redis socket file', required: false },
        { name: 'requestTimeout', description: 'Request timeout (in seconds)', required: false },
        { name: 'resume', description: 'Do not overwrite if ZIM file already created', required: false },
        { name: 'skipHtmlCache', description: 'Do not cache Parsoid HTML output (and do not use any cached HTML content)', required: false },
        { name: 'skipCacheCleaning', description: 'Do not search for old/outdated files in the cache', required: false },
        { name: 'speed', description: 'Multiplicator for the number of parallel HTTP requests on Parsoid backend (per default the number of CPU cores). The default value is 1.', required: false },
        { name: 'tmpDirectory', description: 'Directory where files are temporary stored', required: false },
        { name: 'verbose', description: 'Print debug information to the stdout', required: false },
        { name: 'withZimFullTextIndex', description: 'Include a fulltext search index to the ZIM', required: false },
        { name: 'writeHtmlRedirects', description: 'Write redirect as HTML files', required: false },
        { name: 'spaceDelimiter', decription: 'Character to use in place of space in titles (Default is "_")', required: false },
        { name: 'localParsoid', description: 'Create a local parsoid instance default value is false', required: false },
        { name: 'mobileLayout', description: 'HTML optimised for mobile mobile use', required: false }
    ],

    execute: function (argv) {

        /************************************/
        /* CUSTOM VARIABLE SECTION **********/
        /************************************/

        /* Formats */
        var dumps = [''];
        if (argv.format) {
            if (argv.format instanceof Array) {
                dumps = new Array();
                argv.format.forEach(function (value) {
                    dumps.push(value == true ? '' : value);
                });
            } else if (argv.format != true) {
                dumps = [argv.format];
            }
        }

        /* Template code for any redirect to be written on the FS */
        var redirectTemplateCode = '<html><head><meta charset="UTF-8" /><title>{{ title }}</title><meta http-equiv="refresh" content="0; URL={{ target }}"></head><body></body></html>';

        /* All DOM nodes with on of these styles will be removed */
        /* On Wikivoyage 'noprint' remove also top banners like on 'South America'. */
        var cssClassBlackList = [ 'metadata', 'ambox', 'stub', 'topicon', 'magnify', 'navbar', 'mwe-math-mathml-inline', 'mw-kartographer-container' ];

        /* All DOM node with these styles will be deleted if no A node is included in the sub-tree */
        var cssClassBlackListIfNoLink = [ 'noprint', 'mainarticle', 'seealso', 'dablink', 'rellink', 'hatnote' ];

        /* All DOM nodes which we should for to display */
        var cssClassDisplayList = ['thumb'];

        /* List of style to be removed */
        var cssClassCallsBlackList = ['plainlinks'];

        /* All nodes with one of these ids will be remove */
        var idBlackList = ['purgelink'];

        /* HTTP user-agent string */
        var adminEmail = argv.adminEmail;
        var userAgentString = 'MWOffliner/HEAD';
        if (validateEmail(adminEmail)) {
            userAgentString += ' (' + adminEmail + ')';
        } else {
            console.error('Admin email ' + adminEmail + ' is not valid');
            process.exit(1);
        }
        var loginCookie = '';

        /* Directory wehre everything is saved at the end of the process */
        var outputDirectory = argv.outputDirectory ? homeDirExpander(argv.outputDirectory) + '/' : 'out/';

        /* Directory where temporary data are saved */
        var tmpDirectory = argv.tmpDirectory ? homeDirExpander(argv.tmpDirectory) + '/' : 'tmp/';
        var deflateTmpHtml = argv.deflateTmpHtml;

        /* Parsoid URL */
        var parsoidUrl = argv.parsoidUrl;
        var localParsoid = argv.localParsoid;

        /* ZIM custom Favicon */
        var customZimFavicon = argv.customZimFavicon;
        if (customZimFavicon && !fs.existsSync(customZimFavicon)) {
            console.error('Path "' + customZimFavicon + '" is not a valid PNG file.');
            process.exit(1);
        }

        /* If ZIM is built, should temporary HTML directory be kept */
        var keepHtml = argv.keepHtml;

        /* List of articles is maybe in a file */
        var articleList = argv.articleList;

        /* Prefix part of the filename (radical) */
        var filenamePrefix = argv.filenamePrefix || '';

        var spaceDelimiter = argv.spaceDelimiter || '_';

        /* Number of parallel requests */
        var cpuCount = os.cpus().length;
        if (argv.speed && isNaN(argv.speed)) {
            console.error('speed is not a number, please give a number value to --speed');
            process.exit(1);
        }
        var speed = cpuCount * (argv.speed || 1);

        /* Necessary to avoid problems with https */
        process.env.NODE_TLS_REJECT_UNAUTHORIZED = '0';

        /* Verbose */
        var verbose = argv.verbose;

        /* Optimize HTML */
        var minifyHtml = argv.minifyHtml;

        /* How to write redirects */
        var writeHtmlRedirects = argv.writeHtmlRedirects;

        /* File where redirects might be save if --writeHtmlRedirects is not set */
        var redirectsCacheFile;

        /* Cache strategy */
        var skipHtmlCache = argv.skipHtmlCache;
        var skipCacheCleaning = argv.skipCacheCleaning;

        /* Should we keep ZIM file generation if ZIM file already exists */
        var resume = argv.resume;

        /* Path to a Redis socket */
        var redisSocket = argv.redisSocket ? argv.redisSocket : '/dev/shm/redis.sock';

        /* Default request timeout */
        var requestTimeout = argv.requestTimeout ? argv.requestTimeout : 60;

        /* Keep empty paragraphs */
        var keepEmptyParagraphs = argv.keepEmptyParagraphs;

        /* Include fulltext index in ZIM file */
        var withZimFullTextIndex = argv.withZimFullTextIndex;

        /* ZIM publisher */
        var publisher = argv.publisher || 'Kiwix';

        /* Wikipedia/... URL */
        var mwUrl = argv.mwUrl;
        var hostParts = urlParser.parse(mwUrl).hostname.split('.');

        /* ZIM (content) creator */
        var creator = hostParts[0];
        if (hostParts.length > 1) {
            creator =
                hostParts[1] != 'wikipedia' &&
                    hostParts[1] != 'wikisource' &&
                    hostParts[1] != 'wikibooks' &&
                    hostParts[1] != 'wikiquote' &&
                    hostParts[1] != 'wikivoyage' &&
                    hostParts[1] != 'wikiversity' &&
                    hostParts[1] != 'wikinews' &&
                    hostParts[1] != 'wiktionary' &&
                    hostParts[0].length > hostParts[1].length
                    ? hostParts[0] : hostParts[1];
        }
        creator = creator.charAt(0).toUpperCase() + creator.substr(1);

        /* Namespaces to mirror */
        var namespacesToMirror = new Array();

        /* License footer template code */
        var footerTemplateCode = `
<div style="clear:both; background-image:linear-gradient(180deg, #E8E8E8, white); border-top: dashed 2px #AAAAAA; padding: 0.5em 0.5em 2em 0.5em; margin-top: 1em; direction: ltr;">
    This article is issued from
    <a class="external text"{% if date %} title="last edited on {{ date }}"{% endif %} href="{{ webUrl }}{{ articleId }}?oldid={{ oldId }}">{{ creator }}</a>.
    The text is licensed under <a class="external text" href="http://creativecommons.org/licenses/by-sa/4.0/">Creative Commons - Attribution - Sharealike</a>.
    Additional terms may apply for the media files.
</div>`

        /************************************/
        /* SYSTEM VARIABLE SECTION **********/
        /************************************/

        var INFINITY_WIDTH = 9999999;
        var ltr = true;
        var autoAlign = ltr ? 'left' : 'right';
        var revAutoAlign = ltr ? 'right' : 'left';
        var subTitle = '';
        var langIso2 = 'en';
        var langIso3 = 'eng';
        var name = argv.customZimTitle || '';
        var description = argv.customZimDescription || '';
        var mainPageId = argv.customMainPage || '';
        var articleIds = {};
        var namespaces = {};
        var mwWikiPath = argv.mwWikiPath !== undefined && argv.mwWikiPath !== true ? argv.mwWikiPath : 'wiki';
        var webUrl = mwUrl + mwWikiPath + '/';
        var webUrlHost = urlParser.parse(webUrl).host;
        var webUrlPath = urlParser.parse(webUrl).pathname;
        var webUrlPort = getRequestOptionsFromUrl(webUrl).port;
        var mwApiPath = argv.mwApiPath || 'w/api.php';
        var apiUrl = mwUrl + mwApiPath + '?';
        var parsoidContentType = 'html';
        if (!parsoidUrl) {
            if (localParsoid) {
                console.info('Starting Parsoid');
                //Icky but necessary
                fs.writeFileSync('./localsettings.js', `
                exports.setup = function(parsoidConfig) {
                    parsoidConfig.setMwApi({
                        uri: '${mwUrl + mwApiPath}',
                    });
                };
                `, 'utf8');
                parsoid.apiServiceWorker({
                    appBasePath: './node_modules/parsoid',
                    logger: console,
                    config: { localsettings: '../../localsettings.js' }
                })
                    .then(_ => {
                        fs.unlinkSync('./localsettings.js');
                        console.info('Parsoid Started Successfully')
                    })
                    .catch(err => {
                        console.error(`Error starting Parsoid: ${err}`)
                        process.exit(1);
                    });
                parsoidUrl = `http://localhost:8000/${webUrlHost}/v3/page/pagebundle/`;
                parsoidContentType = 'json';
            } else {
                parsoidUrl = apiUrl + "action=visualeditor&format=json&paction=parse&page=";
                parsoidContentType = 'json';
            }
        }
        var nopic = false;
        var nozim = false;
        var filenameRadical = '';
        var htmlRootPath = '';
        var cacheDirectory = '';
        var cacheDirectory = (argv.cacheDirectory ? argv.cacheDirectory : pathParser.resolve(process.cwd(), 'cac')) + '/';
        var mwUsername = argv.mwUsername || '';
        var mwDomain = argv.mwDomain || '';
        var mwPassword = argv.mwPassword || '';
        const mobileLayout = argv.mobileLayout || false

        /************************************/
        /* CONTENT DATE *********************/
        /************************************/

        var date = new Date();
        var contentDate = date.getFullYear() + '-' + ('0' + (date.getMonth() + 1)).slice(-2);

        /************************************/
        /* RUNNING CODE *********************/
        /************************************/

        /* Check if opt. binaries are available */
        var optBinaries = ['jpegoptim --version', 'pngquant --version', 'gifsicle --version', 'advdef --version', 'file --help', 'stat --version', 'convert --version'];
        try {
            dumps.forEach(function (dump) {
                if (dump.toLowerCase().indexOf('nozim') < 0) {
                    optBinaries.push('zimwriterfs --help');
                    throw BreakException;
                }
            });
        } catch (e) {
        }
        optBinaries.forEach(function (cmd) {
            exec(cmd, function (error, stdout, stderr) {
                if (error) {
                    console.error('Failed to find binary "' + cmd.split(' ')[0] + '": (' + error + ')');
                    process.exit(1);
                }
            }, true, true);
        });

        /* Setup redis client */
        var redisClient = redis.createClient(redisSocket);
        var redisNamePrefix = (new Date).getTime();
        var redisRedirectsDatabase = redisNamePrefix + 'r';
        var redisMediaIdsDatabase = redisNamePrefix + 'm';
        var redisArticleDetailsDatabase = redisNamePrefix + 'd';
        const redisModuleDatabase = redisNamePrefix + 'mod'
        var redisCachedMediaToCheckDatabase = redisNamePrefix + 'c';

        /* Compile templates */
        var redirectTemplate = swig.compile(redirectTemplateCode);
        var footerTemplate = swig.compile(footerTemplateCode);

        /************************************/
        /* CONSTANT VARIABLE SECTION ********/
        /************************************/

        var styleDirectory = 's';
        var styleModulesDirectory = 'css_modules'
        var mediaDirectory = 'm';
        var javascriptDirectory = 'j';
        var jsModulesDirectory = 'js_modules'

        const genericJsModules = ['startup', 'jquery', 'mediawiki', 'site']
        const genericCssModules = mobileLayout
            ? ['skins.minerva.base.reset|skins.minerva.content.styles|ext.cite.style|mediawiki.page.gallery.styles|mobile.app.pagestyles.android|mediawiki.skinning.content.parsoid']
            : []

        // this module has no css, blacklisting it avoid creating an empty file that generate an error in firefox
        // error is "style sheet could not be loaded"
        const blackListCssModules = ['mediawiki.page.gallery']

        var mediaRegex = /^(.*\/)([^\/]+)(\/)(\d+px-|)(.+?)(\.[A-Za-z0-9]{2,6}|)(\.[A-Za-z0-9]{2,6}|)$/;
        var htmlMobileTemplateCode = `
<!DOCTYPE html>
<html class='client-js'>
  <head>
    <meta charset="UTF-8" />
    <title></title>
    <meta name="viewport" content="width=device-width, initial-scale=1.0" />
    <script>
        function importScript(){return 1} // this is to avoid the error from site.js
    </script>
    __ARTICLE_CSS_LIST__
    <link href="${styleDirectory}/${styleModulesDirectory}/mobile.css" rel="stylesheet" type="text/css" />
    <link href="${styleDirectory}/${styleModulesDirectory}/content.parsoid.css" rel="stylesheet" type="text/css" />
    <link href="${styleDirectory}/${styleModulesDirectory}/inserted_style_mobile.css" rel="stylesheet" type="text/css" />
  </head>
  <body class="mediawiki ltr sitedir-ltr mw-hide-empty-elt ns-0 ns-subject page-Lyon rootpage-Lyon stable skin-minerva action-view animations">
    <div id="mw-mf-viewport" class="feature-header-v2">
      <div id="mw-mf-page-center">
        <div id="content" class="mw-body">
          <a id="top"></a>
          <h1 id="titleHeading" style="background-color: white; margin: 0;"></h1>
          <div id="bodyContent" class="content">
            <div id="mw-content-text" lang="fr" dir="ltr" class="mw-content-ltr">

            </div>
          </div>
        </div>
      </div>
    </div>
    <script>
      // this function is to be able to open/close section in mobile version since the code from wiki meant to do that doesn't work
      function toggleOpenSection(id) {
        if (id === 0) return // do not allow to hide the main section
        $('#mf-section-'+id).toggleClass('open-block').prev().toggleClass('open-block')
      }
    </script>
    __ARTICLE_CONFIGVARS_LIST__
    __ARTICLE_JS_LIST__
  </body>
</html>`
       var htmlDesktopTemplateCode = `
<!DOCTYPE html>
<html>
  <head>
    <meta charset="UTF-8" />
    <title></title>
    <meta name="viewport" content="width=device-width, initial-scale=1.0" />
    <script>
        function importScript(){return 1} // this is to avoid the error from site.js
    </script>
    <link rel="stylesheet" href="s/style.css" />
    __ARTICLE_CSS_LIST__
  </head>
  <body class="mw-body mw-body-content mediawiki" style="background-color: white; margin: 0; border-width: 0px; padding: 0px;">
    <div id="content" class="mw-body" style="padding: 1em; border-width: 0px; max-width: 55.8em; margin: 0 auto 0 auto">
      <a id="top"></a>
      <h1 id="titleHeading" style="background-color: white; margin: 0;"></h1>
      <div id="mw-content-text">
      </div>
    </div>
    __ARTICLE_CONFIGVARS_LIST__
    __ARTICLE_JS_LIST__
  </body>
</html>`
        // __ARTICLE_JS_LIST__ will be replaced by the list of script tag linking to all the js modules dependencies
        // __ARTICLE_CSS_LIST__ will be replaced by the list of link tag linking to all the css modules dependencies

        /* Get content */
        async.series(
            [
                function (finished) { login(finished) },
                function (finished) { getTextDirection(finished) },
                function (finished) { getSiteInfo(finished) },
                function (finished) { getSubTitle(finished) },
                function (finished) { getNamespaces(finished) },
                function (finished) { createDirectories(finished) },
                function (finished) { prepareCache(finished) },
                function (finished) { checkResume(finished) },
                function (finished) { getArticleIds(finished) },
                function (finished) { cacheRedirects(finished) },
                function (finished) {
                    async.eachSeries(
                        dumps,
                        function (dump, finished) {
                            printLog('Starting a new dump...');
                            nopic = dump.toString().search('nopic') >= 0 ? true : false;
                            nozim = dump.toString().search('nozim') >= 0 ? true : false;
                            keepHtml = nozim ? true : keepHtml;
                            filenameRadical = computeFilenameRadical();
                            htmlRootPath = computeHtmlRootPath();

                            async.series(
                                [
                                    function (finished) { createSubDirectories(finished) },
                                    function (finished) { mobileLayout ? saveStaticFiles(finished) : finished() },
                                    function (finished) { saveStylesheet(finished) },
                                    function (finished) { saveFavicon(finished) },
                                    function (finished) { getMainPage(finished) },
                                    function (finished) { writeHtmlRedirects ? saveHtmlRedirects(finished) : finished() },
                                    function (finished) { saveArticles(finished) },
                                    function (finished) { drainDownloadFileQueue(finished) },
                                    function (finished) { drainOptimizationQueue(finished) },
                                    function (finished) { buildZIM(finished) },
                                    function (finished) { endProcess(finished) }
                                ],
                                function (error, result) {
                                    finished();
                                });
                        },
                        function (error) {
                            async.series(
                                [
                                    function (finished) {
                                        if (skipCacheCleaning) {
                                            printLog('Skipping cache cleaning...');
                                            exec('rm -f "' + cacheDirectory + 'ref"', finished);
                                        } else {
                                            printLog('Cleaning cache');
                                            exec('find "' + cacheDirectory + '" -type f -not -newer "' + cacheDirectory + 'ref" -exec rm {} \\;', finished);
                                        }
                                    },
                                ],
                                function (error, result) {
                                    finished();
                                });
                        }
                    )
                }
            ],
            function (error) {
                async.series(
                    [
                        function (finished) {
                            printLog('Flushing redis databases...');
                            redisClient.del(redisRedirectsDatabase, redisMediaIdsDatabase, redisArticleDetailsDatabase, redisCachedMediaToCheckDatabase, function () {
                                printLog('Redis databases flushed.');
                                finished();
                            })
                        },
                        function (finished) {
                            printLog('Quitting redis databases...');
                            redisClient.quit();
                            printLog('Closing HTTP agents...');
                            closeAgents();
                            finished();
                        }
                    ],
                    function (error, result) {
                        printLog('All dumping(s) finished with success.');

                        /* Time to time the script hungs here. Forcing the exit */
                        process.exit(0);
                    }
                )
            }
        );

        /************************************/
        /* MEDIA RELATED QUEUES *************/
        /************************************/

        /* Setting up media optimization queue */
        var optimizationQueue = async.queue(function (file, finished) {
            var path = file.path;

            function getOptimizationCommand(path, forcedType) {
                var ext = pathParser.extname(path).split('.')[1] || '';
                var basename = path.substring(0, path.length - ext.length - 1) || '';
                var tmpExt = '.' + randomString(5) + '.' + ext;
                var tmpPath = basename + tmpExt;
                var type = forcedType || ext;

                /* Escape paths */
                path = path.replace(/"/g, '\\"').replace(/\$/g, '\\$').replace(/`/g, '\\`');
                tmpPath = tmpPath.replace(/"/g, '\\"').replace(/\$/g, '\\$').replace(/`/g, '\\`');

                if (type === 'jpg' || type === 'jpeg' || type === 'JPG' || type === 'JPEG') {
                    return 'jpegoptim --strip-all --force --all-normal -m60 "' + path + '"';
                } else if (type === 'png' || type === 'PNG') {
                    return 'pngquant --verbose --strip --nofs --force --ext="' + tmpExt + '" "' + path +
                        '" && advdef -q -z -4 -i 5 "' + tmpPath +
                        '" && if [ $(stat -c%s "' + tmpPath + '") -lt $(stat -c%s "' + path + '") ]; then mv "' + tmpPath + '" "' + path + '"; else rm "' + tmpPath + '"; fi';
                } else if (type === 'gif' || type === 'GIF') {
                    return 'gifsicle --verbose --colors 64 -O3 "' + path + '" -o "' + tmpPath +
                        '" && if [ $(stat -c%s "' + tmpPath + '") -lt $(stat -c%s "' + path + '") ]; then mv "' + tmpPath + '" "' + path + '"; else rm "' + tmpPath + '"; fi';
                }
            }

            if (path) {
                fs.stat(path, function (error, stats) {
                    if (!error && stats.size == file.size) {
                        var cmd = getOptimizationCommand(path);

                        if (cmd) {
                            async.retry(5, function (finished, skip) {
                                exec(cmd, function (executionError, stdout, stderr) {
                                    if (executionError) {
                                        fs.stat(path, function (error, stats) {
                                            if (!error && stats.size > file.size) {
                                                finished(null, true);
                                            } else if (!error && stats.size < file.size) {
                                                finished('File to optim is smaller (before optim) than it should.');
                                            } else {
                                                exec('file -b --mime-type "' + path + '"', function (error, stdout, stderr) {
                                                    var type = stdout.replace(/image\//, '').replace(/[\n\r]/g, '');
                                                    cmd = getOptimizationCommand(path, type);

                                                    if (cmd) {
                                                        setTimeout(finished, 2000, executionError);
                                                    } else {
                                                        finished('Unable to find optimization command.');
                                                    }
                                                });
                                            }
                                        });
                                    } else {
                                        finished();
                                    }
                                });
                            },
                                function (error, skip) {
                                    if (error) {
                                        console.error('Executing command : ' + cmd);
                                        console.error('Failed to optim ' + path + ', with size=' + file.size + ' (' + error + ')');
                                    } else if (skip) {
                                        printLog('Optimization skipped for ' + path + ', with size=' + file.size + ', a better version was downloaded meanwhile.');
                                    } else {
                                        printLog('Successfuly optimized ' + path);
                                    }
                                    finished();
                                });
                        } else {
                            finished();
                        }
                    } else {
                        console.error('Failed to start to optim ' + path + '. Size should be ' + file.size +
                            ' (' + (error ? 'file was probably deleted, here the error: ' + error : (stats ? stats.size : 'No stats information')) + ')');
                        finished();
                    }
                });
            } else {
                finished();
            }

        }, cpuCount * 2);

        /* Setting up the downloading queue */
        var downloadFileQueue = async.queue(function (url, finished) {
            if (url) {
                downloadFileAndCache(url, finished);
            } else {
                finished();
            }
        }, speed * 5);

        /************************************/
        /* FUNCTIONS ************************/
        /************************************/

        function login(finished) {
            if (mwUsername != '' && mwPassword != '') {
                var url = apiUrl + 'action=login&format=json&lgname=' + mwUsername + '&lgpassword=' + mwPassword;
                if (mwDomain != '') {
                    url = url + '&lgdomain=' + mwDomain;
                }

                downloadContent(url, function (content, responseHeaders) {
                    var body = content.toString();
                    var jsonResponse = JSON.parse(body)['login'];
                    loginCookie = jsonResponse['cookieprefix'] + '_session=' + jsonResponse['sessionid'];

                    if (jsonResponse['result'] == 'SUCCESS') {
                        finished();
                    } else {
                        url = url + '&lgtoken=' + jsonResponse['token'];
                        downloadContent(url, function (content, responseHeaders) {
                            body = content.toString();
                            jsonResponse = JSON.parse(body)['login'];

                            if (jsonResponse['result'] == 'Success') {
                                loginCookie = jsonResponse['cookieprefix'] + '_session=' + jsonResponse['sessionid'];
                                finished();
                            } else {
                                console.error('Login failed');
                                process.exit(1);
                            }
                        });
                    }
                });
            } else {
                finished();
            }
        }

        function checkResume(finished) {
            for (var i = 0; i < dumps.length; i++) {
                var dump = dumps[i];
                nopic = dump.toString().search('nopic') >= 0 ? true : false;
                nozim = dump.toString().search('nozim') >= 0 ? true : false;
                htmlRootPath = computeHtmlRootPath();

                if (resume && !nozim) {
                    var zimPath = computeZimRootPath();
                    if (fs.existsSync(zimPath)) {
                        printLog(zimPath + ' is already done, skip dumping & ZIM file generation');
                        dumps.splice(i, 1);
                        i--;
                    }
                }
            }
            finished(dumps.length > 0 ? false : true);
        }

        function closeAgents(finished) {
            http.globalAgent.destroy();
            https.globalAgent.destroy();
            if (finished) {
                finished();
            }
        }

        function prepareCache(finished) {
            printLog('Preparing cache...');
            cacheDirectory = cacheDirectory + computeFilenameRadical(true, true, true) + '/';
            redirectsCacheFile = computeRedirectsCacheFilePath();
            mkdirp(cacheDirectory + 'm/', function () {
                fs.writeFileSync(cacheDirectory + 'ref', '42');
                finished();
            });

        }

        function createDirectories(finished) {
            printLog('Creating base directories...');
            async.series(
                [
                    function (finished) { mkdirp(outputDirectory, finished) },
                    function (finished) { mkdirp(tmpDirectory, finished) },
                ],
                function (error) {
                    if (error) {
                        console.error('Unable to create mandatory directories : ' + error);
                        process.exit(1);
                    } else {
                        finished();
                    }
                });
        }

        function saveStaticFiles(finished) {
            try {
                fs.readFile('./content.parsoid.css', (err, data) =>
                    fs.writeFile(`./${tmpDirectory}${filenameRadical}/${styleDirectory}/${styleModulesDirectory}/content.parsoid.css`, data, () => {})
                )
            } catch (error) {
                console.error('Could not create content.parsoid.css file : ', error)
            }

            try {
                fs.readFile('./mobile.css', (err, data) =>
                    fs.writeFile(`./${tmpDirectory}${filenameRadical}/${styleDirectory}/${styleModulesDirectory}/mobile.css`, data, () => {})
                )
            } catch (error) {
                console.error('Could not create mobile.css file : ', error)
            }

            try {
                fs.readFile('./inserted_style_mobile.css', (err, data) =>
                    fs.writeFile(`./${tmpDirectory}${filenameRadical}/${styleDirectory}/${styleModulesDirectory}/inserted_style_mobile.css`, data, () => finished())
                )
            } catch (error) {
                console.error('Could not create inserted_style_mobile.css file : ', error)
                finished()
            }
        }

        function randomString( len ) {
            var randomString = '';
            var charSet = 'abcdefghijklmnopqrstuvwxyz0123456789';
            for (var i = 0; i < len; i++) {
                var randomPoz = Math.floor(Math.random() * charSet.length);
                randomString += charSet.substring(randomPoz, randomPoz + 1);
            }
            return randomString;
        }

        function extractTargetIdFromHref(href) {
            try {
                var pathname = urlParser.parse(href, false, true).pathname || '';
                if (pathname.indexOf('./') == 0) {
                    return myDecodeURIComponent(pathname.substr(2));
                } else if (pathname.indexOf(webUrlPath) == 0) {
                    return myDecodeURIComponent(pathname.substr(webUrlPath.length));
                }
            } catch (error) {
                console.error('Unable to parse href ' + href);
                return '';
            }
        }

        function computeFilenameRadical(withoutSelection, withoutPictureStatus, withoutDate) {
            var radical;

            if (filenamePrefix) {
                radical = filenamePrefix;
            } else {
                radical = creator.charAt(0).toLowerCase() + creator.substr(1) + '_';
                var hostParts = urlParser.parse(webUrl).hostname.split('.');
                var langSuffix = langIso2;
                for (var i = 0; i < hostParts.length; i++) {
                    if (hostParts[i] === langIso3) {
                        langSuffix = hostParts[i];
                        break;
                    }
                }
                radical += langSuffix;
            }

            if (!withoutSelection) {
                if (articleList) {
                    radical += '_' + pathParser.basename(articleList, pathParser.extname(articleList)).toLowerCase().replace(/ /g, spaceDelimiter);
                } else {
                    radical += '_all';
                }
            }

            if (!withoutPictureStatus) {
                radical += nopic ? '_nopic' : '';
            }

            if (!withoutDate) {
                radical += '_' + contentDate;
            }

            return radical;
        }

        function computeHtmlRootPath() {
            var htmlRootPath;

            if (nozim) {
                htmlRootPath = outputDirectory[0] === '/' ? outputDirectory : pathParser.resolve(process.cwd(), tmpDirectory) + '/';
            } else {
                htmlRootPath = tmpDirectory[0] === '/' ? tmpDirectory : pathParser.resolve(process.cwd(), tmpDirectory) + '/';
            }

            htmlRootPath += computeFilenameRadical() + '/';
            return htmlRootPath;
        }

        function computeZimRootPath() {
            var zimRootPath = outputDirectory[0] === '/' ? outputDirectory : pathParser.resolve(process.cwd(), outputDirectory) + '/';
            zimRootPath += computeFilenameRadical() + '.zim';
            return zimRootPath;
        }

        function computeZimName() {
            return (publisher ? publisher.toLowerCase() + '.' : '') + computeFilenameRadical(false, true, true);
        }

        function computeRedirectsCacheFilePath() {
            var redirectsCacheFilePath = cacheDirectory + computeFilenameRadical(false, true, true) + '.redirects';
            return redirectsCacheFilePath;
        }

        function buildZIM(finished) {
            if (!nozim) {
                exec('sync', function (error) {
                    var zimPath = computeZimRootPath();
                    var cmd = 'zimwriterfs --welcome=index.htm --favicon=favicon.png --language=' + langIso3
                        + (mainPageId ? ' --welcome=' + getArticleBase(mainPageId) : ' --welcome=index.htm')
                        + (deflateTmpHtml ? ' --inflateHtml ' : '')
                        + (verbose ? ' --verbose ' : '')
                        + (nopic ? ' --tags=nopic' : '')
                        + ' --name="' + computeZimName() + '"'
                        + (withZimFullTextIndex ? ' --withFullTextIndex' : '')
                        + (writeHtmlRedirects ? '' : ' --redirects="' + redirectsCacheFile + '"')
                        + ' --title="' + name + '" --description="' + (description || subTitle || name) + '" --creator="' + creator + '" --publisher="'
                        + publisher + '" "' + htmlRootPath + '" "' + zimPath + '"';
                    printLog('Building ZIM file ' + zimPath + ' (' + cmd + ')...');
                    printLog('RAID: ' + computeZimName());
                    executeTransparently(
                        'zimwriterfs',
                        [
                            deflateTmpHtml ? '--inflateHtml' : '',
                            verbose ? '--verbose' : '',
                            writeHtmlRedirects ? '' : '--redirects=' + redirectsCacheFile,
                            withZimFullTextIndex ? '--withFullTextIndex' : '',
                            nopic ? '--tags=nopic' : '',
                            mainPageId ? '--welcome=' + getArticleBase(mainPageId) : '--welcome=index.htm',
                            '--favicon=favicon.png',
                            '--language=' + langIso3,
                            '--title=' + name,
                            '--name=' + computeZimName(),
                            '--description=' + (description || subTitle || name),
                            '--creator=' + creator,
                            '--publisher=' + publisher,
                            htmlRootPath,
                            zimPath
                        ],
                        function (error) {
                            if (error) {
                                console.error('Failed to build successfuly the ZIM file ' + zimPath + ' (' + error + ')');
                                process.exit(1);
                            } else {
                                printLog('ZIM file built at ' + zimPath);
                            }

                            /* Delete the html directory ? */
                            if (keepHtml) {
                                finished();
                            } else {
                                exec('rm -rf \"' + htmlRootPath + '\"', finished);
                            }
                        },
                        !verbose,
                        !verbose
                    );
                }).on('error', function (error) { console.error(error) });
            } else {
                finished();
            }
        }

        function endProcess(finished) {
            printLog('Dumping finished with success.');
            redisClient.del(redisMediaIdsDatabase, finished);
        }

        function drainDownloadFileQueue(finished) {
            printLog(downloadFileQueue.length() + " images still to be downloaded.");
            async.doWhilst(
                function (finished) {
                    if (downloadFileQueue.idle()) {
                        printLog('Process still downloading images...');
                    }
                    setTimeout(finished, 1000);
                },
                function () { return !downloadFileQueue.idle() },
                function (error) {
                    var drainBackup = downloadFileQueue.drain;
                    downloadFileQueue.drain = function (error) {
                        if (error) {
                            console.error('Error by downloading images' + error);
                            process.exit(1);
                        } else {
                            if (downloadFileQueue.length() == 0) {
                                printLog('All images successfuly downloaded');
                                downloadFileQueue.drain = drainBackup;
                                finished();
                            }
                        }
                    };
                    downloadFileQueue.push('');
                }
            );
        }

        function drainOptimizationQueue(finished) {
            printLog(optimizationQueue.length() + ' images still to be optimized.');
            async.doWhilst(
                function (finished) {
                    if (optimizationQueue.idle()) {
                        printLog('Process still being optimizing images...');
                    }
                    setTimeout(finished, 1000);
                },
                function () { return !optimizationQueue.idle() },
                function (error) {
                    var drainBackup = optimizationQueue.drain;
                    optimizationQueue.drain = function (error) {
                        if (error) {
                            console.error('Error by optimizing images' + error);
                            process.exit(1);
                        } else {
                            if (optimizationQueue.length() == 0) {
                                printLog('All images successfuly optimized');
                                optimizationQueue.drain = drainBackup;
                                finished();
                            }
                        }
                    };
                    optimizationQueue.push({ path: '', size: 0 });
                }
            );
        }

        function cacheRedirects(finished) {
            printLog('Reset redirects cache file (or create it)');
            fs.openSync(redirectsCacheFile, 'w')

            printLog('Caching redirects...');
            function cacheRedirect(redirectId, finished) {
                redisClient.hget(redisRedirectsDatabase, redirectId, function (error, target) {
                    if (error) {
                        console.error('Unable to get a redirect target from redis for caching: ' + error);
                        process.exit(1);
                    } else {
                        if (target) {
                            printLog('Caching redirect ' + redirectId + ' (to ' + target + ')...');
                            var line = 'A\t' + getArticleBase(redirectId) + '\t' + redirectId.replace(/_/g, ' ') +
                                '\t' + getArticleBase(target, false) + '\n';
                            fs.appendFile(redirectsCacheFile, line, finished);
                        } else {
                            finished();
                        }
                    }
                });
            }

            redisClient.hkeys(redisRedirectsDatabase, function (error, keys) {
                if (error) {
                    console.error('Unable to get redirect keys from redis for caching: ' + error);
                    process.exit(1);
                } else {
                    async.eachLimit(keys, speed, cacheRedirect, function (error) {
                        if (error) {
                            console.error('Unable to cache a redirect: ' + error);
                            process.exit(1);
                        } else {
                            printLog('All redirects were cached successfuly.');
                            finished();
                        }
                    });
                }
            });
        }

        function saveHtmlRedirects(finished) {
            printLog('Saving HTML redirects...');

            function saveHtmlRedirect(redirectId, finished) {
                redisClient.hget(redisRedirectsDatabase, redirectId, function (error, target) {
                    if (error) {
                        console.error('Unable to get a redirect target from redis for saving: ' + error);
                        process.exit(1);
                    } else {
                        if (target) {
                            printLog('Writing HTML redirect ' + redirectId + ' (to ' + target + ')...');
                            var data = redirectTemplate({
                                title: redirectId.replace(/_/g, ' '),
                                target: getArticleUrl(target)
                            });
                            if (deflateTmpHtml) {
                                zlib.deflate(data, function (error, deflatedHtml) {
                                    fs.writeFile(getArticlePath(redirectId), deflatedHtml, finished);
                                });
                            } else {
                                fs.writeFile(getArticlePath(redirectId), data, finished);
                            }
                        } else {
                            finished();
                        }
                    }
                });
            }

            redisClient.hkeys(redisRedirectsDatabase, function (error, keys) {
                if (error) {
                    console.error('Unable to get redirect keys from redis for saving: ' + error);
                    process.exit(1);
                } else {
                    async.eachLimit(keys, speed, saveHtmlRedirect, function (error) {
                        if (error) {
                            console.error('Unable to save a HTML redirect: ' + error);
                            process.exit(1);
                        } else {
                            printLog('All redirects were saved successfuly as HTML files.');
                            finished();
                        }
                    });
                }
            });
        }

        function saveArticles(finished) {
            // thoses var will store the list of js and css dependencies for the article we are downloading. they are populated in storeDependencies and used in setFooter
            let jsConfigVars = ''
            let jsDependenciesList = []
            let styleDependenciesList = []

            function parseHtml(html, articleId, finished) {
                try {
                    finished(null, domino.createDocument(html), articleId);
                } catch (error) {
                    console.error('Crash while parsing ' + articleId);
                    console.error(error.stack);
                    process.exit(1);
                }
            }

            function storeDependencies(parsoidDoc, articleId, finished) {
                const filenameRadical = computeFilenameRadical()

                // the encodeURIComponent bellow is mandatory for languages with illegal letters for uri (like fa.wikipedia.org)
                // and the encodeURI is mandatory to encode the pipes '|'
                // but the '&' and '=' must not be encoded
                const articleApiUrl = `${apiUrl}action=parse&format=json&page=${encodeURIComponent(articleId)}&prop=${encodeURI('modules|jsconfigvars|headhtml')}`
                fetch(articleApiUrl, {
                    method: 'GET',
                    headers: { 'Accept': 'application/json' }
                })
                .then(response => response.json())
                .then(({ parse: { modules, modulescripts, modulestyles, headhtml }}) => {
                    jsDependenciesList = genericJsModules.concat(modules, modulescripts)
                    styleDependenciesList = [].concat(modules, modulestyles, genericCssModules)

                    styleDependenciesList = styleDependenciesList.filter(oneStyleDep => !blackListCssModules.includes(oneStyleDep))

                    printLog(`Js dependencies of ${articleId} : ${jsDependenciesList}`)
                    printLog(`Css dependencies of ${articleId} : ${styleDependenciesList}`)

                    const allDependenciesWithType = [
                        { type: 'js', moduleList: jsDependenciesList },
                        { type: 'css', moduleList: styleDependenciesList }
                    ]

                    allDependenciesWithType.forEach(({ type, moduleList }) => moduleList.forEach(oneModule => downloadAndSaveModule(oneModule, type)))

                    // Saving, as a js module, the jsconfigvars that are set in the header of a wikiepdia page
                    // the script bellow extract the config with a regex executed on the page header returned from the api
                    const scriptTags = domino.createDocument(headhtml['*'] + '</body></html>').getElementsByTagName('script')
                    const regex = /mw\.config\.set\(\{.*?\}\);/mg;
                    for (let i=0; i < scriptTags.length; i++) {
                        if (scriptTags[i].text.includes('mw.config.set')) jsConfigVars = regex.exec(scriptTags[i].text)
                    }
                    jsConfigVars = `(window.RLQ=window.RLQ||[]).push(function() {${jsConfigVars}});`
                    jsConfigVars = jsConfigVars.replace('nosuchaction', 'view') // to replace the wgAction config that is set to 'nosuchaction' from api but should be 'view'
                    try {
                        fs.writeFileSync( `./${tmpDirectory}${filenameRadical}/${javascriptDirectory}/${jsModulesDirectory}/jsConfigVars.js`, jsConfigVars )
                        printLog(`created dep jsConfigVars.js for article ${articleId}`)
                    } catch (e) {
                        console.error(`Error writing file ${moduleUri}`, e)
                    }

                    finished(null, parsoidDoc, articleId)
                })
                .catch(e => {
<<<<<<< HEAD
                    console.log(`Error fetching api.php for ${articleApiUrl}`, e)
=======
                    console.error(`Error fetching api.php for ${articleId}`, e)
>>>>>>> 127ad6a6
                    finished(null, parsoidDoc, articleId) // calling finished here will allow zim generation to continue event if an article doesn't properly get his modules
                })

                const downloadAndSaveModule = (module, type) => {
                    // param :
                    //   module : string : the name of the module
                    //   moduleUri : string : the path where the module will be saved into the zim
                    //   type : string : either 'js' or 'css'
                    // this function save a key into redis db in the form of module.type -> moduleUri
                    // return :
                    //   a promise resolving 1 if data has been succesfully saved or resolving 0 if data was already in redis
                    const saveModuleInRedis = (module, moduleUri, type) => new Promise((resolve, reject) => {
                        // hsetnx() store in redis only if key doesn't already exists
                        redisClient.hsetnx(redisModuleDatabase, `${module}.${type}`, moduleUri, (err, res) => err
                            ? reject(`Error, unable to save module ${module} in redis`)
                            : resolve(res)
                        )
                    })

                    // the 2 variable fonctions bellow are a hack to call startUp() (from module startup) when the 3 generic dependencies (startup, jquery, mediawiki) are loaded.
                    // on wikipedia, startUp() is called in the callback of the call to load.php to dl jquery and mediawiki but since load.php cannot be called in offline,
                    // this hack call startUp() when custom event fireStartUp is receive. Which is dispatched when module mediawki has finished loading
                    const hackStartUpModule = (jsCode) => jsCode.replace("script=document.createElement('script');", `
                        document.body.addEventListener('fireStartUp', function () { startUp() }, false);
                        return;
                        script=document.createElement('script');`
                    )
                    const hackMediaWikiModule = (jsCode) => jsCode += `
                        (function () {
                            var startUpEvent = new CustomEvent('fireStartUp');
                            document.body.dispatchEvent(startUpEvent)
                        })()`

                    let moduleUri
                    let apiParameterOnly
                    if (type === 'js') {
                        moduleUri = `./${tmpDirectory}${filenameRadical}/${javascriptDirectory}/${jsModulesDirectory}/${module}.js`
                        apiParameterOnly = 'scripts'
                    } else if (type === 'css') {
                        moduleUri = `./${tmpDirectory}${filenameRadical}/${styleDirectory}/${styleModulesDirectory}/${module}.css`
                        apiParameterOnly = 'styles'
                    }

                    const moduleApiUrl = encodeURI(`${mwUrl}w/load.php?debug=false&lang=en&modules=${module}&only=${apiParameterOnly}&skin=vector&version=&*`)
                    saveModuleInRedis(module, moduleUri, type)
                    .then(redisResult => redisResult === 1 &&
                        fetch(moduleApiUrl, {
                            method: 'GET',
                            headers: { 'Accept': 'text/plain' }
                        })
                        .then(response => response.text())
                        .then(text => {
                            if (module === 'startup' && type === 'js') text = hackStartUpModule(text)
                            else if (module === 'mediawiki' && type === 'js') text = hackMediaWikiModule(text)

                            try {
                                fs.writeFileSync(moduleUri, text)
                                printLog(`created dep ${module} for article ${articleId}`)
                            } catch (e) {
                                console.error(`Error writing file ${moduleUri}`, e)
                            }
                        })
<<<<<<< HEAD
                        .catch(e => console.log(`Error fetching load.php for ${moduleApiUrl}`, e))
=======
                        .catch(e => console.error(`Error fetching load.php for ${articleId}`, e))
>>>>>>> 127ad6a6
                    )
                    .catch(e => console.error(e))
                }
            }

            function treatMedias(parsoidDoc, articleId, finished) {
                /* Clean/rewrite image tags */
                var imgs = parsoidDoc.getElementsByTagName('img');
                var imgSrcCache = new Object();

                for (var i = 0; i < imgs.length; i++) {
                    var img = imgs[i];
                    var imageNodeClass = img.getAttribute('class') || '';

                    if ((!nopic ||
                        imageNodeClass.search('mwe-math-fallback-image-inline') >= 0 ||
                        img.getAttribute('typeof') == 'mw:Extension/math'
                    ) &&
                        img.getAttribute('src') &&
                        img.getAttribute('src').indexOf('./Special:FilePath/') != 0
                    ) {

                        /* Remove image link */
                        var linkNode = img.parentNode;
                        if (linkNode.tagName === 'A') {

                            /* Check if the target is mirrored */
                            var href = linkNode.getAttribute('href') || '';
                            var targetId = extractTargetIdFromHref(href);
                            var keepLink = targetId && isMirrored(targetId);

                            /* Under certain condition it seems that this is possible
                             * to have parentNode == undefined, in this case this
                             * seems preferable to remove the whole link+content than
                             * keeping a wrong link. See for example this url
                             * http://parsoid.wmflabs.org/ko/%EC%9D%B4%ED%9C%98%EC%86%8C */
                            if (!keepLink) {
                                if (linkNode.parentNode) {
                                    linkNode.parentNode.replaceChild(img, linkNode);
                                } else {
                                    deleteNode(img);
                                }
                            }
                        }

                        /* Rewrite image src attribute */
                        if (img) {
                            var src = getFullUrl(img.getAttribute('src'));
                            var newSrc = getMediaUrl(src);

                            if (newSrc) {

                                /* Download image, but avoid duplicate calls */
                                if (!imgSrcCache.hasOwnProperty(src)) {
                                    imgSrcCache[src] = true;
                                    downloadFileQueue.push(src);
                                }

                                /* Change image source attribute to point to the local image */
                                img.setAttribute('src', newSrc);

                                /* Remove useless 'resource' attribute */
                                img.removeAttribute('resource');

                                /* Remove srcset */
                                img.removeAttribute('srcset');
                            } else {
                                deleteNode(img);
                            }
                        }
                    } else {
                        deleteNode(img);
                    }
                }

                /* Improve image frames */
                var figures = parsoidDoc.getElementsByTagName('figure');
                var spans = parsoidDoc.querySelectorAll("span[typeof=mw:Image/Frameless]");
                var imageNodes = Array.prototype.slice.call(figures).concat(Array.prototype.slice.call(spans));
                for (var i = 0; i < imageNodes.length; i++) {
                    var imageNode = imageNodes[i];
                    var images = imageNode.getElementsByTagName('img');
                    var image = images.length > 0 ? images[0] : undefined;
                    var isStillLinked = image && image.parentNode && image.parentNode.tagName === 'A';

                    if (!nopic && imageNode && image) {
                        var imageNodeClass = imageNode.getAttribute('class') || '';
                        var imageNodeTypeof = imageNode.getAttribute('typeof') || '';

                        if (imageNodeTypeof.indexOf('mw:Image/Thumb') >= 0) {
                            var descriptions = imageNode.getElementsByTagName('figcaption')
                            var description = descriptions.length > 0 ? descriptions[0] : undefined;
                            var imageWidth = parseInt(image.getAttribute('width'));

                            var thumbDiv = parsoidDoc.createElement('div');
                            thumbDiv.setAttribute('class', 'thumb');
                            if (imageNodeClass.search('mw-halign-right') >= 0) {
                                thumbDiv.setAttribute('class', concatenateToAttribute(thumbDiv.getAttribute('class'), 'tright'));
                            } else if (imageNodeClass.search('mw-halign-left') >= 0) {
                                thumbDiv.setAttribute('class', concatenateToAttribute(thumbDiv.getAttribute('class'), 'tleft'));
                            } else if (imageNodeClass.search('mw-halign-center') >= 0) {
                                thumbDiv.setAttribute('class', concatenateToAttribute(thumbDiv.getAttribute('class'), 'tnone'));
                                var centerDiv = parsoidDoc.createElement('center');
                                centerDiv.appendChild(thumbDiv);
                                thumbDiv = centerDiv;
                            } else {
                                thumbDiv.setAttribute('class', concatenateToAttribute(thumbDiv.getAttribute('class'), 't' + revAutoAlign));
                            }

                            var thumbinnerDiv = parsoidDoc.createElement('div');
                            thumbinnerDiv.setAttribute('class', 'thumbinner');
                            thumbinnerDiv.setAttribute('style', 'width:' + (imageWidth + 2) + 'px');

                            var thumbcaptionDiv = parsoidDoc.createElement('div');
                            thumbcaptionDiv.setAttribute('class', 'thumbcaption');
                            thumbcaptionDiv.setAttribute('style', 'text-align: ' + autoAlign);
                            if (description) {
                                thumbcaptionDiv.innerHTML = description.innerHTML
                            }

                            thumbinnerDiv.appendChild(isStillLinked ? image.parentNode : image);
                            thumbinnerDiv.appendChild(thumbcaptionDiv);
                            thumbDiv.appendChild(thumbinnerDiv);

                            imageNode.parentNode.replaceChild(thumbDiv, imageNode);
                        } else if (imageNodeTypeof.indexOf('mw:Image') >= 0) {
                            var div = parsoidDoc.createElement('div');
                            if (imageNodeClass.search('mw-halign-right') >= 0) {
                                div.setAttribute('class', concatenateToAttribute(div.getAttribute('class'), 'floatright'));
                            } else if (imageNodeClass.search('mw-halign-left') >= 0) {
                                div.setAttribute('class', concatenateToAttribute(div.getAttribute('class'), 'floatleft'));
                            } else if (imageNodeClass.search('mw-halign-center') >= 0) {
                                div.setAttribute('class', concatenateToAttribute(div.getAttribute('class'), 'center'));
                            }
                            div.appendChild(isStillLinked ? image.parentNode : image);
                            imageNode.parentNode.replaceChild(div, imageNode);
                        }
                    } else {
                        deleteNode(imageNode);
                    }
                }

                finished(null, parsoidDoc, articleId);
            }

            function rewriteUrls(parsoidDoc, articleId, finished) {
                /* Go through all links */
                var as = parsoidDoc.getElementsByTagName('a');
                var areas = parsoidDoc.getElementsByTagName('area');
                var linkNodes = Array.prototype.slice.call(as).concat(Array.prototype.slice.call(areas));

                function rewriteUrl(linkNode, finished) {
                    var rel = linkNode.getAttribute('rel');
                    var href = linkNode.getAttribute('href') || '';

                    if (!href) {
                        deleteNode(linkNode);
                        finished();
                    } else {

                        /* Deal with custom geo. URL replacement, for example:
                         * http://maps.wikivoyage-ev.org/w/poimap2.php?lat=44.5044943&lon=34.1969633&zoom=15&layer=M&lang=ru&name=%D0%9C%D0%B0%D1%81%D1%81%D0%B0%D0%BD%D0%B4%D1%80%D0%B0
                         * http://tools.wmflabs.org/geohack/geohack.php?language=fr&pagename=Tour_Eiffel&params=48.85825_N_2.2945_E_type:landmark_region:fr
                         */
                        if (rel != 'mw:WikiLink') {
                            var lat, lon;
                            if (/poimap2\.php/i.test(href)) {
                                var hrefQuery = urlParser.parse(href, true).query;
                                lat = parseFloat(hrefQuery.lat);
                                lon = parseFloat(hrefQuery.lon);
                            } else if (/geohack\.php/i.test(href)) {
                                var params = urlParser.parse(href, true).query.params;

                                /* "params" might be an array, try to detect the geo localization one */
                                if (params instanceof Array) {
                                    var i = 0;
                                    while (params[i] && isNaN(params[i][0])) {
                                        i++
                                    };
                                    params = params[i];
                                }

                                if (params) {
                                    // see https://bitbucket.org/magnusmanske/geohack/src public_html geo_param.php
                                    var pieces = params.toUpperCase().split('_');
                                    var semiPieces = pieces.length > 0 ? pieces[0].split(';') : undefined;
                                    if (semiPieces && semiPieces.length == 2) {
                                        lat = semiPieces[0];
                                        lon = semiPieces[1];
                                    } else {
                                        var factors = [1, 60, 3600];
                                        var offs = 0;

                                        var deg = function (hemiHash) {
                                            var out = 0;
                                            for (var i = 0; i < 4 && (i + offs) < pieces.length; i++) {
                                                var v = pieces[i + offs];
                                                var hemiSign = hemiHash[v];
                                                if (hemiSign) {
                                                    offs = i + 1;
                                                    break;
                                                }
                                                out += v / factors[i];
                                            }
                                            return out * hemiSign;
                                        }

                                        lat = deg({N:1, S:-1});
                                        lon = deg({E:1, W:-1, O:1});
                                    }
                                }
                            } else if (/Special:Map/i.test(href)) {
                                var parts = href.split('/');
                                lat = parts[4];
                                lon = parts[5];
                            }

                            if (!isNaN(lat) && !isNaN(lon)) {
                                href = 'geo:' + lat + ',' + lon;
                                linkNode.setAttribute('href', href);
                            }
                        }

                        if (rel) {
                            /* Add 'external' class to external links */
                            if (rel.substring(0, 10) === 'mw:ExtLink' ||
                                rel === 'mw:WikiLink/Interwiki') {
                                linkNode.setAttribute('class', concatenateToAttribute(linkNode.getAttribute('class'), 'external'));
                            }

                            /* Check if the link is "valid" */
                            if (!href) {
                                console.error('No href attribute in the following code, in article ' + articleId);
                                console.error(linkNode.outerHTML);
                                process.exit(1);
                            }

                            /* Rewrite external links starting with // */
                            if (rel.substring(0, 10) === 'mw:ExtLink' || rel == 'nofollow') {
                                if (href.substring(0, 1) === '/') {
                                    linkNode.setAttribute('href', getFullUrl(href));
                                } else if (href.substring(0, 2) === './') {
                                    while (linkNode.firstChild) {
                                        linkNode.parentNode.insertBefore(linkNode.firstChild, linkNode);
                                    }
                                    linkNode.parentNode.removeChild(linkNode);
                                }
                                finished();
                            }

                            /* Remove internal links pointing to no mirrored articles */
                            else if (rel == 'mw:WikiLink') {
                                var targetId = extractTargetIdFromHref(href);

                                /* Deal with local anchor */
                                var localAnchor = '';
                                if (targetId.lastIndexOf("#") != -1) {
                                    localAnchor = targetId.substr(targetId.lastIndexOf('#'));
                                    targetId = targetId.substr(0, targetId.lastIndexOf('#'));
                                }

                                if (isMirrored(targetId)) {
                                    linkNode.setAttribute('href', getArticleUrl(targetId) + localAnchor);
                                    finished();
                                } else {
                                    try {
                                        redisClient.hexists(redisRedirectsDatabase, targetId, function (error, res) {
                                            if (error) {
                                                console.error('Unable to check redirect existence with redis: ' + error);
                                                process.exit(1);
                                            } else {
                                                if (res) {
                                                    linkNode.setAttribute('href', getArticleUrl(targetId));
                                                } else {
                                                    while (linkNode.firstChild) {
                                                        linkNode.parentNode.insertBefore(linkNode.firstChild, linkNode);
                                                    }
                                                    linkNode.parentNode.removeChild(linkNode);
                                                }
                                            }
                                            finished();
                                        });
                                    } catch (error) {
                                        console.error("Exception by requesting redis " + error);
                                        process.exit(1);
                                    }
                                }
                            } else {
                                finished();
                            }
                        } else {
                            var targetId = extractTargetIdFromHref(href);
                            if (targetId) {
                                if (isMirrored(targetId)) {
                                    linkNode.setAttribute('href', getArticleUrl(targetId));
                                    finished();
                                } else {
                                    redisClient.hexists(redisRedirectsDatabase, targetId, function (error, res) {
                                        if (error) {
                                            console.error('Unable to check redirect existence with redis: ' + error);
                                            process.exit(1);
                                        } else {
                                            if (res) {
                                                linkNode.setAttribute('href', getArticleUrl(targetId));
                                            } else {
                                                while (linkNode.firstChild) {
                                                    linkNode.parentNode.insertBefore(linkNode.firstChild, linkNode);
                                                }
                                                linkNode.parentNode.removeChild(linkNode);
                                            }
                                        }
                                        finished();
                                    });
                                }
                            } else {
                                finished();
                            }
                        }
                    }
                }

                async.eachLimit(linkNodes, speed, rewriteUrl, function (error) {
                    if (error) {
                        console.error('Problem by rewriting urls: ' + error);
                        process.exit(1);
                    } else {
                        finished(null, parsoidDoc, articleId);
                    }
                });
            }

            function applyOtherTreatments(parsoidDoc, articleId, finished) {
                /* Go through gallerybox */
                var galleryboxes = parsoidDoc.getElementsByClassName('gallerybox');
                for (var i = 0; i < galleryboxes.length; i++) {
                    if ((!galleryboxes[i].getElementsByClassName('thumb').length) || (nopic)) {
                        deleteNode(galleryboxes[i]);
                    }
                }

                /* Remove "map" tags if necessary */
                if (nopic) {
                    var maps = parsoidDoc.getElementsByTagName('map');
                    for (var i = 0; i < maps.length; i++) {
                        deleteNode(maps[i]);
                    }
                }

                /* Go through all reference calls */
                var spans = parsoidDoc.getElementsByTagName('span');
                for (var i = 0; i < spans.length; i++) {
                    var span = spans[i];
                    var rel = span.getAttribute('rel');
                    if (rel === 'dc:references') {
                        var sup = parsoidDoc.createElement('sup');
                        if (span.innerHTML) {
                            sup.id = span.id;
                            sup.innerHTML = span.innerHTML;
                            span.parentNode.replaceChild(sup, span);
                        } else {
                            deleteNode(span);
                        }
                    }
                }

                /* Remove element with id in the blacklist */
                idBlackList.map(function (id) {
                    var node = parsoidDoc.getElementById(id);
                    if (node) {
                        deleteNode(node);
                    }
                });

                /* Remove element with black listed CSS classes */
                cssClassBlackList.map(function (classname) {
                    var nodes = parsoidDoc.getElementsByClassName(classname);
                    for (var i = 0; i < nodes.length; i++) {
                        deleteNode(nodes[i]);
                    }
                });

                /* Remove element with black listed CSS classes and no link */
                cssClassBlackListIfNoLink.map(function (classname) {
                    var nodes = parsoidDoc.getElementsByClassName(classname);
                    for (var i = 0; i < nodes.length; i++) {
                        if (nodes[i].getElementsByTagName('a').length === 0) {
                            deleteNode(nodes[i]);
                        }
                    }
                });

                /* Force display of element with that CSS class */
                cssClassDisplayList.map(function (classname) {
                    var nodes = parsoidDoc.getElementsByClassName(classname);
                    for (var i = 0; i < nodes.length; i++) {
                        nodes[i].style.removeProperty('display');
                    }
                });

                /* Remove link tags */
                var links = parsoidDoc.getElementsByTagName('link');
                for (var i = 0; i < links.length; i++) {
                    deleteNode(links[i]);
                };

                /* Remove useless DOM nodes without children */
                var tagNames = ['li', 'span'];
                tagNames.map(function (tagName) {
                    var nodes = parsoidDoc.getElementsByTagName(tagName);
                    for (var i = 0; i < nodes.length; i++) {
                        if (!nodes[i].innerHTML) {
                            deleteNode(nodes[i]);
                        }
                    };
                });

                /* Remove useless input nodes */
                var inputNodes = parsoidDoc.getElementsByTagName('input');
                for (var i = 0; i < inputNodes.length; i++) {
                    deleteNode(inputNodes[i]);
                };

                /* Remove empty paragraphs */
                if (!keepEmptyParagraphs) {
                    for (var level = 5; level > 0; level--) {
                        var paragraphNodes = parsoidDoc.getElementsByTagName('h' + level);
                        for (var i = 0; i < paragraphNodes.length; i++) {
                            var paragraphNode = paragraphNodes[i];
                            var nextElementNode = getNextSiblingElement(paragraphNode);

                            /* No nodes */
                            if (!nextElementNode) {
                                deleteNode(paragraphNode);
                            } else {

                                /* Delete if nextElementNode is a paragraph with <= level */
                                var nextElementNodeTag = nextElementNode.tagName.toLowerCase();
                                if (nextElementNodeTag.length > 1 && nextElementNodeTag[0] == 'h' &&
                                    !isNaN(nextElementNodeTag[1]) && nextElementNodeTag[1] <= level) {
                                    deleteNode(paragraphNode);
                                }
                            }
                        }
                    }
                }

                /* Clean the DOM of all uncessary code */
                var allNodes = parsoidDoc.getElementsByTagName('*');
                for (var i = 0; i < allNodes.length; i++) {
                    var node = allNodes[i];
                    node.removeAttribute('data-parsoid');
                    node.removeAttribute('typeof');
                    node.removeAttribute('about');
                    node.removeAttribute('data-mw');

                    if (node.getAttribute('rel') && node.getAttribute('rel').substr(0, 3) === 'mw:') {
                        node.removeAttribute('rel');
                    }

                    /* Remove a few css calls */
                    cssClassCallsBlackList.map(function (classname) {
                        if (node.getAttribute('class')) {
                            node.setAttribute('class', node.getAttribute('class').replace(classname, ''));
                        }
                    });
                }

                finished(null, parsoidDoc, articleId);
            }

            function setFooter(parsoidDoc, articleId, finished) {
                const htmlTemplateDoc = domino.createDocument(
                    (mobileLayout ? htmlMobileTemplateCode : htmlDesktopTemplateCode)
                    .replace('__ARTICLE_CONFIGVARS_LIST__', jsConfigVars !== ''
                        ? `<script src="${javascriptDirectory}/${jsModulesDirectory}/jsConfigVars.js"></script>`
                        : ''
                    )
                    .replace('__ARTICLE_JS_LIST__', jsDependenciesList.length !== 0
                        ? jsDependenciesList.map(oneJsDep => `<script src="${javascriptDirectory}/${jsModulesDirectory}/${oneJsDep}.js"></script>`).join('\n')
                        : ''
                    )
                    .replace('__ARTICLE_CSS_LIST__', styleDependenciesList.length !== 0
                        ? styleDependenciesList.map(oneCssDep => `<link href="${styleDirectory}/${styleModulesDirectory}/${oneCssDep}.css" rel="stylesheet" type="text/css" />`).join('\n')
                        : ''
                    )
                )

                /* Create final document by merging template and parsoid documents */
                htmlTemplateDoc.getElementById('mw-content-text').innerHTML = parsoidDoc.getElementsByTagName('body')[0].innerHTML;
                if (!mobileLayout)
                    htmlTemplateDoc.getElementsByTagName('title')[0].innerHTML =
                        parsoidDoc.getElementsByTagName('title') ? parsoidDoc.getElementsByTagName('title')[0].innerHTML.replace(/_/g, ' ') : articleId.replace(/_/g, ' ');
                if (mainPageId != articleId) {
                    htmlTemplateDoc.getElementById('titleHeading').innerHTML = htmlTemplateDoc.getElementsByTagName('title')[0].innerHTML;
                } else {
                    deleteNode(htmlTemplateDoc.getElementById('titleHeading'));
                }

                /* Subpage */
                if (isSubpage(articleId) && mainPageId != articleId) {
                    var contentNode = htmlTemplateDoc.getElementById('content');
                    var headingNode = htmlTemplateDoc.getElementById('mw-content-text');
                    var subpagesNode = htmlTemplateDoc.createElement('span');
                    var parents = articleId.split('/'); parents.pop();
                    var subpages = '';
                    var parentPath = '';
                    parents.map(function (parent) {
                        var label = parent.replace(/_/g, ' ');
                        var isParentMirrored = isMirrored(parentPath + parent);
                        subpages += '&lt; ' + (isParentMirrored ? '<a href="' + getArticleUrl(parentPath + parent) + '" title="' + label + '">' : '')
                            + label + (isParentMirrored ? '</a> ' : ' ');
                        parentPath += parent + '/';
                    });
                    subpagesNode.innerHTML = subpages;
                    subpagesNode.setAttribute('class', 'subpages');
                    contentNode.insertBefore(subpagesNode, headingNode);
                }

                /* Set footer */
                var div = htmlTemplateDoc.createElement('div');
                var oldId = articleIds[articleId];
                redisClient.hget(redisArticleDetailsDatabase, articleId, function (error, detailsJson) {
                    if (error) {
                        finished('Unable to get the details from redis for article ' + articleId + ': ' + error);
                    } else {

                        /* Is seems that sporadically this goes wrong */
                        var details = JSON.parse(detailsJson);

                        /* Revision date */
                        var timestamp = details['t'];
                        var date = new Date(timestamp * 1000);
                        div.innerHTML = footerTemplate({ articleId: encodeURIComponent(articleId), webUrl: webUrl, creator: creator, oldId: oldId, date: date.toISOString().substring(0, 10) });
                        htmlTemplateDoc.getElementById('mw-content-text').appendChild(div);
                        addNoIndexCommentToElement(div);

                        /* Geo-coordinates */
                        var geoCoordinates = details['g'];
                        if (geoCoordinates) {
                            var metaNode = htmlTemplateDoc.createElement('meta');
                            metaNode.name = 'geo.position';
                            metaNode.content = geoCoordinates // latitude + ';' + longitude;
                            htmlTemplateDoc.getElementsByTagName('head')[0].appendChild(metaNode);
                        }

                        finished(null, htmlTemplateDoc, articleId);
                    }
                });
            }

            function writeArticle(doc, articleId, finished) {
                printLog('Saving article ' + articleId + '...');
                var html = doc.documentElement.outerHTML;

                if (minifyHtml) {
                    html = htmlMinifier.minify(html, {
                        removeComments: true,
                        conservativeCollapse: true,
                        collapseBooleanAttributes: true,
                        removeRedundantAttributes: true,
                        removeEmptyAttributes: true,
                        minifyCSS: true
                    });
                }

                if (deflateTmpHtml) {
                    zlib.deflate(html, function (error, deflatedHtml) {
                        fs.writeFile(getArticlePath(articleId), deflatedHtml, finished);
                    });
                } else {
                    fs.writeFile(getArticlePath(articleId), html, finished);
                }
            }

            function saveArticle(articleId, finished) {
                var articleUrl = parsoidUrl + encodeURIComponent( articleId ) + ( parsoidUrl.indexOf( '/rest' ) < 0 ? (parsoidUrl.indexOf( '?' ) < 0 ? '?' : '&' ) + 'oldid=' : '/' ) + articleIds[ articleId ];
                printLog( 'Getting article from ' + articleUrl );
                let html = ''
                if (mobileLayout && mainPageId !== articleId) {
                    const articleApiUrl = `${mwUrl}api/rest_v1/page/mobile-sections/${encodeURIComponent(articleId)}`
                    fetch(articleApiUrl, {
                        method: 'GET',
                        headers: { 'Accept': 'application/json' }
                    })
                    .then(response => response.json())
                    .then(json => {
                        // set the first section (open by default)
                        html += `
                            <h1
                                class="section-heading in-block collapsible-heading open-block" tabindex="0" aria-haspopup="true" aria-controls="content-collapsible-block-0"
                                onClick="toggleOpenSection(0)"
                            >
                                <div class="mw-ui-icon mw-ui-icon-arrow mw-ui-icon-element  indicator" title=""></div>
                                <span class="mw-headline" id="title_0">${json.lead.displaytitle}</span>
                            </h1>
                            <div id="mf-section-0" class="mf-section-0 collapsible-block open-block" id="content-collapsible-block-0" aria-pressed="true" aria-expanded="true">
                                ${json.lead.sections[0].text}
                            </div>`

                        // set all other section (closed by default)
                        json.remaining.sections.forEach((oneSection, i) => html += `
                            <h2
                                class="section-heading in-block collapsible-heading" tabindex="0" aria-haspopup="true" aria-controls="content-collapsible-block-${i+1}"
                                onClick="toggleOpenSection(${oneSection.id})"
                            >
                                <div class="mw-ui-icon mw-ui-icon-arrow mw-ui-icon-element  indicator" title=""></div>
                                <span class="mw-headline" id="${oneSection.anchor}">${oneSection.line}</span>
                            </h2>
                            <div id="mf-section-${oneSection.id}" class="mf-section-${oneSection.id} collapsible-block" id="content-collapsible-block-0" aria-pressed="true" aria-expanded="true">
                                ${oneSection.text}
                            </div>`)

                        buildArticleFromApiData()
                    })
                    .catch(e => {
<<<<<<< HEAD
                        console.log(`Error handling json response from api for article : ${articleApiUrl}`, e)
=======
                        console.error('Error handling json response from api. ', e)
>>>>>>> 127ad6a6
                        buildArticleFromApiData()
                    })
                } else {
                    setTimeout(skipHtmlCache || articleId == mainPageId ? downloadContent : downloadContentAndCache, downloadFileQueue.length() + optimizationQueue.length(), articleUrl, function(content, responseHeaders, articleId) {
                        let json;
                        if (parsoidContentType == 'json') {
                            try {
                                json = JSON.parse( content.toString() );
                            } catch (e) {
                                //TODO: Figure out why this is happening
                                html = content.toString();
                                console.error(e);
                            }
                            if (json && json['visualeditor']) {
                                html = json['visualeditor']['content'];
                            } else if (json && json.contentmodel === 'wikitext') {
                                html = json['html']['body'];
                            } else if (json && json.error) {
                                console.error('Error by retrieving article: ' + json['error']['info']);
                            } else {
                                html = content.toString();
                            }
                        } else {
                            html = content.toString();
                        }
                        buildArticleFromApiData()
                    }, articleId );
                }

                function buildArticleFromApiData () {
                    if ( html ) {
                        var articlePath = getArticlePath( articleId );
                        var prepareAndSaveArticle = async.compose( writeArticle, setFooter, applyOtherTreatments, rewriteUrls, treatMedias, storeDependencies, parseHtml );

                        printLog( 'Treating and saving article ' + articleId + ' at ' + articlePath + '...' );
                        prepareAndSaveArticle( html, articleId, function ( error, result ) {
                            if ( error ) {
                                console.error( 'Error by preparing and saving file ' + error );
                                process.exit( 1 );
                            } else {
                                printLog( 'Dumped successfully article ' + articleId );
                                finished();
                            }
                        });
                    } else {
                        delete articleIds[ articleId ];
                        finished();
                    }
                }
            }

            printLog('Saving articles...');
            async.eachLimit(Object.keys(articleIds), speed, saveArticle, function (error) {
                if (error) {
                    console.error('Unable to retrieve an article correctly: ' + error);
                    process.exit(1);
                } else {
                    printLog('All articles were retrieved and saved.');
                    finished();
                }
            });
        }

        function addNoIndexCommentToElement(element) {
            var slices = element.parentElement.innerHTML.split(element.outerHTML);
            element.parentElement.innerHTML = slices[0] + "<!--htdig_noindex-->" + element.outerHTML + "<!--/htdig_noindex-->" + slices[1];
        }

        function isMirrored(id) {
            if (!articleList && id && id.indexOf(':') >= 0) {
                var namespace = namespaces[id.substring(0, id.indexOf(':')).replace(/ /g, spaceDelimiter)];
                if (namespace != undefined) {
                    return namespace.isContent
                }
            }
            return (id in articleIds);
        }

        function isSubpage(id) {
            if (id && id.indexOf('/') >= 0) {
                var namespace = id.indexOf(':') >= 0 ? id.substring(0, id.indexOf(':')).replace(/ /g, spaceDelimiter) : "";
                var namespace = namespaces[namespace];
                if (namespace != undefined) {
                    return namespace.allowedSubpages;
                }
            }
            return false;
        }

        /* Grab and concatenate stylesheet files */
        function saveStylesheet(finished) {
            printLog('Dumping stylesheets...');
            var urlCache = new Object();
            var stylePath = htmlRootPath + styleDirectory + '/style.css';

            /* Remove if exists */
            fs.unlink(stylePath, function () { });

            /* Take care to download medias */
            var downloadCSSFileQueue = async.queue(function (data, finished) {
                if (data.url && data.path) {
                    downloadFile(data.url, data.path, true, finished);
                } else {
                    finished();
                }
            }, speed);

            /* Take care to download CSS files */
            var downloadCSSQueue = async.queue(function (link, finished) {

                /* link might be a 'link' DOM node or an URL */
                var cssUrl = typeof link == 'object' ? getFullUrl(link.getAttribute('href')) : link;
                var linkMedia = typeof link == 'object' ? link.getAttribute('media') : null;

                if (cssUrl) {
                    var cssUrlRegexp = new RegExp('url\\([\'"]{0,1}(.+?)[\'"]{0,1}\\)', 'gi');
                    var cssDataUrlRegex = new RegExp('^data');

                    printLog('Downloading CSS from ' + decodeURI(cssUrl));
                    downloadContent(cssUrl, function (content, responseHeaders) {
                        var body = content.toString();

                        var rewrittenCss = '\n/* start ' + cssUrl + ' */\n\n';
                        rewrittenCss += linkMedia ? '@media ' + linkMedia + '  {\n' : '\n';
                        rewrittenCss += body + '\n';
                        rewrittenCss += linkMedia ? '} /* @media ' + linkMedia + ' */\n' : '\n';
                        rewrittenCss += '\n/* end   ' + cssUrl + ' */\n';

                        /* Downloading CSS dependencies */
                        var match;
                        while (match = cssUrlRegexp.exec(body)) {
                            var url = match[1];

                            /* Avoid 'data', so no url dependency */
                            if (!url.match('^data')) {
                                var filename = pathParser.basename(urlParser.parse(url, false, true).pathname);

                                /* Rewrite the CSS */
                                rewrittenCss = rewrittenCss.replace(url, filename);

                                /* Need a rewrite if url doesn't include protocol */
                                url = getFullUrl(url, cssUrl);
                                url = url.indexOf('%') < 0 ? encodeURI(url) : url;

                                /* Download CSS dependency, but avoid duplicate calls */
                                if (!urlCache.hasOwnProperty(url) && filename) {
                                    urlCache[url] = true;
                                    downloadCSSFileQueue.push({ url: url, path: htmlRootPath + styleDirectory + '/' + filename });
                                }
                            }
                        }

                        fs.appendFileSync(stylePath, rewrittenCss);
                        finished();
                    });
                } else {
                    finished();
                }

            }, speed);

            /* Load main page to see which CSS files are needed */
            downloadContentAndCache(webUrl, function (content, responseHeaders) {
                var html = content.toString();
                var doc = domino.createDocument(html);
                var links = doc.getElementsByTagName('link');

                /* Go through all CSS links */
                for (var i = 0; i < links.length; i++) {
                    var link = links[i];
                    if (link.getAttribute('rel') === 'stylesheet') {
                        downloadCSSQueue.push(link);
                    }
                }

                /* Push Mediawiki:Offline.css ( at the end) */
                downloadCSSQueue.push(webUrl + 'Mediawiki:offline.css?action=raw');

                /* Set the drain method to be called one time everything is done */
                downloadCSSQueue.drain = function (error) {
                    if (error) {
                        console.error('Error by CSS dependencies: ' + error);
                        process.exit(1);
                    } else {
                        var drainBackup = downloadCSSQueue.drain;
                        downloadCSSFileQueue.drain = function (error) {
                            if (error) {
                                console.error('Error by CSS medias: ' + error);
                                process.exit(1);
                            } else {
                                downloadCSSQueue.drain = drainBackup;
                                finished();
                            }
                        };
                        downloadCSSFileQueue.push('');
                    }
                };
                downloadCSSQueue.push('');
            });
        }

        /* Get ids */
        var redirectQueue = async.queue(function (articleId, finished) {
            if (articleId) {
                printLog('Getting redirects for article ' + articleId + '...');
                var url = apiUrl + 'action=query&list=backlinks&blfilterredir=redirects&bllimit=max&format=json&bltitle=' + encodeURIComponent(articleId) + '&rawcontinue=';
                downloadContent(url, function (content, responseHeaders) {
                    var body = content.toString();
                    try {
                        if (!JSON.parse(body)['error']) {
                            var redirects = new Object();
                            var redirectsCount = 0;
                            JSON.parse(body)['query']['backlinks'].map(function (entry) {
                                var title = entry['title'].replace(/ /g, spaceDelimiter)
                                redirects[title] = articleId;
                                redirectsCount++;

                                if (title == mainPageId) {
                                    mainPageId = articleId;
                                }
                            });
                            printLog(redirectsCount + ' redirect(s) found for ' + articleId);
                            if (redirectsCount) {
                                redisClient.hmset(redisRedirectsDatabase, redirects, function (error) {
                                    if (error) {
                                        console.error('Unable to set redirects: ' + error);
                                        process.exit(1);
                                    } else {
                                        finished();
                                    }
                                });
                            } else {
                                finished();
                            }
                        } else {
                            finished(JSON.parse(body)['error']);
                        }
                    } catch (error) {
                        finished(error);
                    }
                });
            } else {
                finished();
            }
        }, speed * 3);

        function getArticleIds(finished) {

            function drainRedirectQueue(finished) {
                redirectQueue.drain = function (error) {
                    if (error) {
                        console.error('Unable to retrieve redirects for an article: ' + error);
                        process.exit(1);
                    } else {
                        printLog('All redirect ids retrieve successfuly.');
                        finished();
                    }
                };
                redirectQueue.push('');
            }

            /* Parse article list given by API */
            function parseJson(body) {
                var next = '';
                var json = JSON.parse(body);
                var entries = json['query'] && json['query']['pages'];

                if (entries) {
                    var redirectQueueValues = new Array();
                    var details = new Object();
                    Object.keys(entries).map(function (key) {
                        var entry = entries[key];
                        entry['title'] = entry['title'].replace(/ /g, spaceDelimiter);

                        if ('missing' in entry) {
                            console.error('Article ' + entry['title'] + ' is not available on this wiki.');
                            delete articleIds[entry['title']];
                        } else {
                            redirectQueueValues.push(entry['title']);

                            if (entry['revisions']) {

                                /* Get last revision id */
                                articleIds[entry['title']] = entry['revisions'][0]['revid'];

                                /* Get last revision id timestamp */
                                var articleDetails = { 't': parseInt(new Date(entry['revisions'][0]['timestamp']).getTime() / 1000) };

                                /* Get article geo coordinates */
                                if (entry['coordinates']) {
                                    articleDetails['g'] = entry['coordinates'][0]['lat'] + ';' + entry['coordinates'][0]['lon'];
                                }

                                /* Save as JSON string */
                                details[entry['title']] = JSON.stringify(articleDetails);
                            } else if (entry['pageid']) {
                                printLog('Unable to get revisions for ' + entry['title'] + ', but entry exists in the database. Article was probably deleted meanwhile.');
                                delete articleIds[entry['title']];
                            } else {
                                console.error('Unable to get revisions for ' + entry['title']);
                                console.error('JSON was ' + body);
                                process.exit(1);
                            }
                        }
                    });

                    if (redirectQueueValues.length)
                        redirectQueue.push(redirectQueueValues);
                    if (Object.keys(details).length) {
                        redisClient.hmset(redisArticleDetailsDatabase, details, function (error) {
                            if (error) {
                                console.error('Unable to save article detail information to redis: ' + error);
                                process.exit(1);
                            }
                        });
                    }
                }

                /* Get continue parameters from 'query-continue',
                 * unfortunately old MW version does not use the same way
                 * than recent */
                var continueHash = json['query-continue'] && json['query-continue']['allpages'];
                if (continueHash) {
                    for (var key in continueHash) {
                        next += '&' + key + '=' + encodeURIComponent(continueHash[key]);
                    }
                }

                return next;
            }

            /* Get ids from file */
            function getArticleIdsForLine(line, finished) {
                if (line) {
                    var title = line.replace(/ /g, spaceDelimiter).replace('\r', '');

                    var url = apiUrl + 'action=query&redirects&format=json&prop=revisions|coordinates&titles=' + encodeURIComponent(title);
                    setTimeout(downloadContent, redirectQueue.length() > 30000 ? redirectQueue.length() - 30000 : 0, url, function (content, responseHeaders) {
                        var body = content.toString();
                        if (body && body.length > 1) {
                            parseJson(body);
                        }
                        setTimeout(finished, redirectQueue.length());
                    });
                } else {
                    finished();
                }
            }

            function getArticleIdsForFile(finished) {
                try {
                    var lines = fs.readFileSync(articleList).toString().split('\n');
                } catch (error) {
                    console.error('Unable to open article list file: ' + error);
                    process.exit(1);
                }

                async.eachLimit(lines, speed, getArticleIdsForLine, function (error) {
                    if (error) {
                        console.error('Unable to get all article ids for a file: ' + error);
                        process.exit(1);
                    } else {
                        printLog('List of article ids to mirror completed');
                        drainRedirectQueue(finished);
                    }
                });
            }

            /* Get ids from Mediawiki API */
            function getArticleIdsForNamespace(namespace, finished) {
                var next = '';

                async.doWhilst(
                    function (finished) {
                        printLog('Getting article ids for namespace "' + namespace + '" ' + (next != '' ? ' (from ' + (namespace ? namespace + ':' : '') + next.split('=')[1] + ')' : '') + '...');
                        var url = apiUrl + 'action=query&generator=allpages&gapfilterredir=nonredirects&gaplimit=max&colimit=max&prop=revisions|coordinates&gapnamespace=' + namespaces[namespace].number + '&format=json' + '&rawcontinue=' + next;
                        setTimeout(downloadContent, redirectQueue.length() > 30000 ? redirectQueue.length() - 30000 : 0, url, function (content, responseHeaders) {
                            var body = content.toString();
                            if (body && body.length > 1) {
                                next = parseJson(body);
                                finished();
                            } else {
                                next = '';
                                finished('Error by retrieving ' + url);
                            }
                        });
                    },
                    function () { return next },
                    function (error) {
                        if (error) {
                            console.error('Unable to download article ids: ' + error);
                            process.exit(1);
                        } else {
                            printLog('List of article ids to mirror completed for namespace "' + namespace + '"');
                            finished();
                        }
                    }
                );
            }

            function getArticleIdsForNamespaces() {
                async.eachLimit(namespacesToMirror, namespacesToMirror.length, getArticleIdsForNamespace, function (error) {
                    if (error) {
                        console.error('Unable to get all article ids for in a namespace: ' + error);
                        process.exit(1);
                    } else {
                        printLog('All articles ids (but without redirect ids) for all namespaces were successfuly retrieved.');
                        drainRedirectQueue(finished);
                    }
                });
            }

            /* Get list of article ids */
            async.series(
                [
                    function (finished) { getArticleIdsForLine(mainPageId, finished) },
                    function (finished) {
                        if (articleList) {
                            getArticleIdsForFile(finished);
                        } else {
                            getArticleIdsForNamespaces(finished)
                        }
                    },
                    function (finished) {
                        if (articleList) {
                            finished()
                        } else {
                            if (!isMirrored(mainPageId)) {
                                getArticleIdsForLine(mainPageId, finished)
                            } else {
                                finished();
                            }
                        }
                    }
                ],
                function (error) {
                    if (error) {
                        console.error('Unable retrive article ids: ' + error);
                        process.exit(1);
                    } else {
                        finished();
                    }
                }
            );
        }

        /* Create directories for static files */
        function createSubDirectories(finished) {
            printLog('Creating sub directories at \"' + htmlRootPath + '\"...');
            async.series(
                [
                    function (finished) { exec('rm -rf \"' + htmlRootPath + '\"', finished) },
                    function (finished) { fs.mkdir(htmlRootPath, undefined, finished) },
                    function (finished) { fs.mkdir(htmlRootPath + styleDirectory, undefined, finished) },
                    function (finished) { fs.mkdir(htmlRootPath + styleDirectory + '/' + styleModulesDirectory, undefined, finished) },
                    function (finished) { fs.mkdir(htmlRootPath + mediaDirectory, undefined, finished) },
                    function (finished) { fs.mkdir(htmlRootPath + javascriptDirectory, undefined, finished) },
                    function (finished) { fs.mkdir(htmlRootPath + javascriptDirectory + '/' + jsModulesDirectory, undefined, finished) },
                ],
                function (error) {
                    if (error) {
                        console.error('Unable to create mandatory directories : ' + error);
                        process.exit(1);
                    } else {
                        finished();
                    }
                }
            );
        }

        /* Multiple developer friendly functions */
        function getFullUrl(url, baseUrl) {
            var urlObject = urlParser.parse(url, false, true);

            if (!urlObject.protocol) {

                var baseUrlObject = baseUrl ? urlParser.parse(baseUrl, false, true) : {};
                urlObject.protocol = urlObject.protocol || baseUrlObject.protocol || 'http:';
                urlObject.host = urlObject.host || baseUrlObject.host || webUrlHost;

                /* Relative path */
                if (urlObject.pathname && urlObject.pathname.indexOf('/') != 0 && baseUrlObject.pathname) {
                    urlObject.pathname = pathParser.dirname(baseUrlObject.pathname) + '/' + urlObject.pathname;
                }

                url = urlParser.format(urlObject);
            }

            return url;
        }

        function deleteNode(node) {
            if (node.parentNode) {
                node.parentNode.removeChild(node);
            } else {
                node.outerHTML = '';
            }
            node = undefined;
        }

        function concatenateToAttribute(old, add) {
            return old ? old + ' ' + add : add;
        }

        function downloadContentAndCache(url, callback, var1, var2, var3) {
            var cachePath = cacheDirectory + crypto.createHash('sha1').update(url).digest('hex').substr(0, 20);
            var cacheHeadersPath = cachePath + '.h';

            async.series(
                [
                    function (finished) {
                        fs.readFile(cachePath, function (error, data) {
                            finished(error, error ? undefined : data.toString());
                        })
                    },
                    function (finished) {
                        fs.readFile(cacheHeadersPath, function (error, data) {
                            try {
                                finished(error, error ? undefined : JSON.parse(data.toString()));
                            } catch (error) {
                                finished('Error in downloadContentAndCache() JSON parsing of ' + cacheHeadersPath + ', error is: ' + error);
                            }
                        });
                    }
                ],
                function (error, results) {
                    if (error) {
                        downloadContent(url, function (content, responseHeaders) {
                            printLog('Caching ' + url + ' at ' + cachePath + '...');
                            fs.writeFile(cacheHeadersPath, JSON.stringify(responseHeaders), function (error) {
                                fs.writeFile(cachePath, content, function (error) {
                                    callback(content, responseHeaders, var1, var2, var3);
                                });
                            });
                        });
                    } else {
                        printLog('Cache hit for ' + url + ' (' + cachePath + ')');
                        touch(cachePath, cacheHeadersPath);
                        callback(results[0], results[1], var1, var2, var3);
                    }
                }
            );
        }

        function getRequestOptionsFromUrl(url, compression) {
            var urlObj = urlParser.parse(url);
            var port = urlObj.port ? urlObj.port : (urlObj.protocol && urlObj.protocol.substring(0, 5) == 'https' ? 443 : 80);
            var headers = {
                'accept': 'text/html; charset=utf-8; profile="mediawiki.org/specs/html/1.2.0"',
                'accept-encoding': (compression ? 'gzip, deflate' : ''),
                'cache-control': 'public, max-stale=2678400',
                'user-agent': userAgentString,
                'cookie': loginCookie
            };

            return {
                protocol: urlObj.protocol,
                hostname: urlObj.hostname,
                port: port,
                headers: headers,
                path: urlObj.path,
                method: url.indexOf('action=login') > -1 ? 'POST' : 'GET'
            };
        }

        function downloadContent(url, callback, var1, var2, var3) {
            var retryCount = 0;
            var responseHeaders = {};

            printLog('Downloading ' + decodeURI(url) + '...');
            async.retry(
                3,
                function (finished) {
                    var request;
                    var calledFinished = false;
                    function callFinished(timeout, message, data) {
                        if (!calledFinished) {
                            calledFinished = true;
                            if (message) {
                                console.error(message);
                                request.abort();
                            }
                            request = undefined;
                            setTimeout(finished, timeout, message, data);
                        }
                    }

                    retryCount++;

                    /* Analyse url */
                    var options = getRequestOptionsFromUrl(url, true);

                    /* Protocol detection */
                    var protocol;
                    if (options.protocol == 'http:') {
                        protocol = http;
                    } else if (options.protocol == 'https:') {
                        protocol = https;
                    } else {
                        console.error('Unable to determine the protocol of the following url (' + options.protocol + '), switched back to ' + (webUrlPort == 443 ? 'https' : 'http') + ': ' + url);
                        if (webUrlPort == 443) {
                            protocol = https;
                            url = url.replace(options.protocol, 'https:');
                        } else {
                            protocol = http;
                            url = url.replace(options.protocol, 'http:');
                        }
                        console.error('New url is: ' + url);
                    }

                    /* Downloading */
                    options = getRequestOptionsFromUrl(url, true);
                    request = (protocol).get(options, function (response) {
                        if (response.statusCode == 200) {
                            var chunks = new Array();
                            response.on('data', function (chunk) {
                                chunks.push(chunk);
                            });
                            response.on('end', function () {
                                responseHeaders = response.headers;
                                var encoding = responseHeaders['content-encoding'];
                                if (encoding == 'gzip') {
                                    zlib.gunzip(Buffer.concat(chunks), function (error, decoded) {
                                        callFinished(0, error, decoded && decoded.toString());
                                    });
                                } else if (encoding == 'deflate') {
                                    zlib.inflate(Buffer.concat(chunks), function (error, decoded) {
                                        callFinished(0, error, decoded && decoded.toString());
                                    })
                                } else {
                                    callFinished(0, null, Buffer.concat(chunks));
                                }
                            });
                            response.on('error', function (error) {
                                socket.emit('agentRemove');
                                socket.destroy();
                                callFinished(0, 'Unable to download content [' + retryCount + '] ' + decodeURI(url) + ' (response error: ' + response.statusCode + ').');
                            });
                        } else {
                            response.socket.emit('agentRemove');
                            response.socket.destroy();
                            callFinished(0, 'Unable to download content [' + retryCount + '] ' + decodeURI(url) + ' (statusCode=' + response.statusCode + ').');
                        }
                    });
                    request.on('error', function (error) {
                        callFinished(10000 * retryCount, 'Unable to download content [' + retryCount + '] ' + decodeURI(url) + ' (request error: ' + error + ' ).');
                    });
                    request.on('socket', function (socket) {
                        if (!socket.custom) {
                            socket.custom = true;
                            socket.on('error', function (error) {
                                console.error('Socket timeout');
                                socket.emit('agentRemove');
                                socket.destroy();
                                if (request) { request.emit('error', 'Socket timeout'); }
                            });
                            socket.on('timeout', function (error) {
                                console.error('Socket error');
                                socket.emit('agentRemove');
                                socket.end();
                                if (request) { request.emit('error', 'Socket error'); }
                            });
                        }
                    });
                    request.setTimeout(requestTimeout * 1000 * retryCount);
                    request.end();
                },
                function (error, data) {
                    if (error) {
                        console.error('Absolutly unable to retrieve async. URL: ' + error);

                        /* Unfortunately we can not do that because there are
                         * article which simply will not be parsed correctly by
                         * Parsoid. For example this one
                         * http://parsoid-lb.eqiad.wikimedia.org/dewikivoyage/Via_Jutlandica/Gpx
                         * and this stops the whole dumping process */
                        // process.exit( 1 );
                    }
                    callback(data || new Buffer(0), responseHeaders, var1, var2, var3);
                });
        }

        function downloadFileAndCache(url, callback) {
            var parts = mediaRegex.exec(decodeURI(url));
            var filenameBase = (parts[2].length > parts[5].length ? parts[2] : parts[5] + (parts[6] || ".svg") + (parts[7] || ''));
            var width = parseInt(parts[4].replace(/px\-/g, '')) || INFINITY_WIDTH;

            /* Check if we have already met this image during this dumping process */
            redisClient.hget(redisMediaIdsDatabase, filenameBase, function (error, r_width) {

                /* If no redis entry */
                if (error || !r_width || r_width < width) {

                    /* Set the redis entry if necessary */
                    redisClient.hset(redisMediaIdsDatabase, filenameBase, width, function (error) {
                        if (error) {
                            console.error('Unable to set redis entry for file to download ' + filenameBase + ': ' + error);
                            process.exit(1);
                        } else {
                            var mediaPath = getMediaPath(url);
                            var cachePath = cacheDirectory + 'm/' + crypto.createHash('sha1').update(filenameBase).digest('hex').substr(0, 20) +
                                (pathParser.extname(urlParser.parse(url, false, true).pathname || '') || '');
                            var cacheHeadersPath = cachePath + '.h';
                            var toDownload = false;

                            /* Check if the file exists in the cache */
                            if (fs.existsSync(cacheHeadersPath) && fs.existsSync(cachePath)) {
                                var responseHeaders;
                                try {
                                    responseHeaders = JSON.parse(fs.readFileSync(cacheHeadersPath).toString());
                                } catch (error) {
                                    console.error('Error in downloadFileAndCache() JSON parsing of ' + cacheHeadersPath + ', error is: ' + error);
                                    responseHeaders = undefined;
                                }

                                /* If the cache file width higher than needed, use it. Otherwise download it and erase the cache */
                                if (!responseHeaders || responseHeaders.width < width) {
                                    toDownload = true;
                                } else {
                                    fs.symlink(cachePath, mediaPath, 'file', function (error) {
                                        if (error) {
                                            if (error.code != 'EEXIST') {
                                                console.error('Unable to create symlink to ' + mediaPath + ' at ' + cachePath + ': ' + error);
                                                process.exit(1);
                                            } else if (!skipCacheCleaning) {
                                                touch(cachePath);
                                            }
                                        }

                                        if (!skipCacheCleaning) {
                                            touch(cacheHeadersPath);
                                        }
                                    });
                                    if (responseHeaders.width == width) {
                                        redisClient.hdel(redisCachedMediaToCheckDatabase, filenameBase);
                                    } else {
                                        redisClient.hset(redisCachedMediaToCheckDatabase, filenameBase, width, function (error) {
                                            if (error) {
                                                console.error('Unable to set redis cache media to check ' + filenameBase + ': ' + error);
                                                process.exit(1);
                                            }
                                        });
                                    }
                                    callback();
                                }
                            } else {
                                toDownload = true;
                            }

                            /* Download the file if necessary */
                            if (toDownload) {
                                downloadFile(url, cachePath, true, function (error, responseHeaders) {
                                    if (error) {
                                        callback();
                                    } else {
                                        printLog('Caching ' + filenameBase + ' at ' + cachePath + '...');
                                        fs.symlink(cachePath, mediaPath, 'file', function (error) {
                                            if (error && error.code != 'EEXIST') {
                                                console.error('Unable to create symlink to ' + mediaPath + ' at ' + cachePath + ': ' + error);
                                                process.exit(1);
                                            }
                                            fs.writeFile(cacheHeadersPath, JSON.stringify({ width: width }), function (error) {
                                                if (error) {
                                                    console.error('Unable to write cache header at ' + cacheHeadersPath + ': ' + error);
                                                    process.exit(1);
                                                }
                                                callback();
                                            });
                                        });
                                    }
                                });
                            } else {
                                printLog('Cache hit for ' + url);
                            }
                        }
                    });
                }

                /* We already have this image with a resolution equal or higher to what we need */
                else {
                    callback();
                }
            });
        }

        function downloadFile(url, path, force, callback) {
            fs.stat(path, function (error, stats) {
                if (error && !force) {
                    if (error.code == 'ENOENT') {
                        printLog(path + ' already downloaded, download will be skipped.');
                        callback();
                    } else {
                        printLog('Impossible to stat() ' + path + ': ' + error);
                        process.exit(1);
                    }
                } else {
                    printLog('Downloading ' + decodeURI(url) + ' at ' + path + '...');
                    downloadContent(url, function (content, responseHeaders) {
                        fs.writeFile(path, content, function (error) {
                            if (error) {
                                console.error('Unable to write ' + path + ' (' + url + ')');
                                process.exit(1);
                            } else {
                                optimizationQueue.push({ path: path, size: content.length });
                            }
                            callback(error, responseHeaders);
                        });
                    });
                }
            });
        }

        /* Internal path/url functions */
        function getMediaUrl(url) {
            return getMediaBase(url, true);
        }

        function getMediaPath(url, escape) {
            var mediaBase = getMediaBase(url, escape);
            return mediaBase ? htmlRootPath + mediaBase : undefined;
        }

        function getMediaBase(url, escape) {
            var root;

            var parts = mediaRegex.exec(decodeURI(url));
            if (parts) {
                root = parts[2].length > parts[5].length ? parts[2] : parts[5] + (parts[6] || ".svg") + (parts[7] || '');
            }

            if (!root) {
                console.error('Unable to parse media url \"' + url + '\"');
                return;
            }

            function e(string) {
                return (string === undefined ? undefined :
                    escape ? encodeURIComponent(string) : string);
            }

            var filenameFirstVariant = parts[2];
            var filenameSecondVariant = parts[5] + (parts[6] || ".svg") + (parts[7] || '');
            var filename = myDecodeURIComponent(filenameFirstVariant.length > filenameSecondVariant.length ?
                filenameFirstVariant : filenameSecondVariant);

            /* Need to shorten the file due to filesystem limitations */
            if (unicodeCutter.getBinarySize(filename) > 249) {
                var ext = pathParser.extname(filename).split('.')[1] || '';
                var basename = filename.substring(0, filename.length - ext.length - 1) || '';
                filename = unicodeCutter.truncateToBinarySize(basename, 239 - ext.length) + crypto.createHash('md5').update(basename).digest('hex').substring(0, 2) + '.' + ext;
            }

            return mediaDirectory + '/' + e(filename);
        }

        function getArticleUrl(articleId) {
            return getArticleBase(articleId, true);
        }

        function getArticlePath(articleId, escape) {
            return htmlRootPath + getArticleBase(articleId, escape);
        }

        function getArticleBase(articleId, escape) {
            var filename = articleId.replace(/\//g, spaceDelimiter);
            var dirBase = filename.replace(/\./g, spaceDelimiter);

            /* Filesystem is not able to handle with filename > 255 bytes */
            while (Buffer.byteLength(filename, 'utf8') > 250) {
                filename = filename.substr(0, filename.length - 1);
            }

            function e(string) {
                return (string === undefined ? undefined :
                    escape ? encodeURIComponent(string) : string);
            }

            return e(filename) + '.html';
        }

        function getSubTitle(finished) {
            printLog('Getting sub-title...');
            downloadContent(webUrl, function (content, responseHeaders) {
                var html = content.toString();
                var doc = domino.createDocument(html);
                var subTitleNode = doc.getElementById('siteSub');
                subTitle = subTitleNode ? subTitleNode.innerHTML : '';
                finished();
            });
        }

        function getSiteInfo(finished) {
            printLog('Getting web site name...');
            var url = apiUrl + 'action=query&meta=siteinfo&format=json&siprop=general|namespaces|statistics|variables|category|wikidesc';
            downloadContent(url, function (content, responseHeaders) {
                var body = content.toString();
                var entries = JSON.parse(body)['query']['general'];

                /* Welcome page */
                if (!mainPageId && !articleList) {
                    mainPageId = entries['mainpage'].replace(/ /g, spaceDelimiter);
                }

                /* Site name */
                if (!name) {
                    name = entries['sitename'];
                }

                /* Language */
                langIso2 = entries['lang'];
                countryLanguage.getLanguage(langIso2, function (error, language) {
                    if (error || !language.iso639_3) {
                        langIso3 = langIso2;
                    } else {
                        langIso3 = language.iso639_3;
                    }
                    finished();
                });
            });
        }

        function saveFavicon(finished) {
            printLog('Saving favicon.png...');
            var faviconPath = htmlRootPath + 'favicon.png';

            function resizeFavicon(finished) {
                var cmd = 'convert -thumbnail 48 "' + faviconPath + '" "' + faviconPath + '.tmp" ; mv  "' + faviconPath + '.tmp" "' + faviconPath + '" ';
                exec(cmd, function (error, stdout, stderr) {
                    fs.stat(faviconPath, function (error, stats) {
                        optimizationQueue.push({ path: faviconPath, size: stats.size }, function () {
                            finished(error);
                        });
                    });
                }).on('error', function (error) { console.error(error) });
            }

            if (customZimFavicon) {
                var content = fs.readFileSync(customZimFavicon);
                fs.writeFileSync(faviconPath, content);
                resizeFavicon(finished);
            } else {
                downloadContent(apiUrl + 'action=query&meta=siteinfo&format=json', function (content, responseHeaders) {
                    var body = content.toString();
                    var entries = JSON.parse(body)['query']['general'];
                    var logoUrl = entries['logo'];
                    logoUrl = urlParser.parse(logoUrl).protocol ? logoUrl : 'http:' + logoUrl;
                    downloadFile(logoUrl, faviconPath, true, function () {
                        resizeFavicon(finished);
                    });
                });
            }
        }

        function getMainPage(finished) {

            function writeMainPage(html, finished) {
                var mainPagePath = htmlRootPath + 'index.htm';
                if (deflateTmpHtml) {
                    zlib.deflate(html, function (error, deflatedHtml) {
                        fs.writeFile(mainPagePath, deflatedHtml, finished);
                    });
                } else {
                    fs.writeFile(mainPagePath, html, finished);
                }
            }

            function createMainPage(finished) {
                printLog('Creating main page...');
                var doc = domino.createDocument(
                    htmlDesktopTemplateCode.replace('__ARTICLE_JS_LIST__', '').replace('__ARTICLE_CSS_LIST__', '').replace('__ARTICLE_CONFIGVARS_LIST__', '')
                );
                doc.getElementById('titleHeading').innerHTML = 'Summary';
                doc.getElementsByTagName('title')[0].innerHTML = 'Summary';

                var html = '<ul>\n';
                Object.keys(articleIds).sort().map(function (articleId) {
                    html = html + '<li><a href="' + getArticleBase(articleId, true) + '"\>' + articleId.replace(/_/g, ' ') + '<a></li>\n';
                });
                html = html + '</ul>\n';
                doc.getElementById('mw-content-text').innerHTML = html;

                /* Write the static html file */
                writeMainPage(doc.documentElement.outerHTML, finished);
            }

            function createMainPageRedirect(finished) {
                printLog('Create main page redirection...');
                var html = redirectTemplate({
                    title: mainPageId.replace(/_/g, ' '),
                    target: getArticleBase(mainPageId, true)
                });
                writeMainPage(html, finished);
            }

            if (mainPageId) {
                createMainPageRedirect(finished);
            } else {
                createMainPage(finished);
            }
        }

        function getNamespaces(finished) {
            var url = apiUrl + 'action=query&meta=siteinfo&siprop=namespaces|namespacealiases&format=json';
            downloadContent(url, function (content, responseHeaders) {
                var body = content.toString();
                var types = ['namespaces', 'namespacealiases'];
                types.map(function (type) {
                    var entries = JSON.parse(body)['query'][type];
                    Object.keys(entries).map(function (key) {
                        var entry = entries[key];
                        var name = entry['*'].replace(/ /g, spaceDelimiter);
                        var number = entry['id'];
                        var allowedSubpages = ('subpages' in entry);
                        var isContent = entry['content'] != undefined ? true : false;
                        var canonical = entry['canonical'] ? entry['canonical'].replace(/ /g, spaceDelimiter) : '';
                        var details = { 'number': number, 'allowedSubpages': allowedSubpages, 'isContent': isContent };

                        /* Namespaces in local language */
                        namespaces[lcFirst(name)] = details;
                        namespaces[ucFirst(name)] = details;

                        /* Namespaces in English (if available) */
                        if (canonical) {
                            namespaces[lcFirst(canonical)] = details;
                            namespaces[ucFirst(canonical)] = details;
                        }

                        /* Is content to mirror */
                        if (isContent) {
                            namespacesToMirror.push(name);
                        }
                    });
                });

                finished();
            });
        }

        function getTextDirection(finished) {
            printLog('Getting text direction...');

            downloadContent(webUrl, function (content, responseHeaders) {
                var body = content.toString();
                var doc = domino.createDocument(body);
                var contentNode = doc.getElementById('mw-content-text');
                var languageDirectionRegex = /\"pageLanguageDir\"\:\"(.*?)\"/;
                var parts = languageDirectionRegex.exec(body);
                if (parts && parts[1]) {
                    ltr = (parts[1] === 'ltr');
                } else if (contentNode) {
                    ltr = (contentNode.getAttribute('dir') == 'ltr' ? true : false);
                } else {
                    printLog('Unable to get the language direction, fallback to ltr');
                    ltr = true;
                };

                /* Update alignement values */
                autoAlign = ltr ? 'left' : 'right';
                revAutoAlign = ltr ? 'right' : 'left';

                printLog('Text direction is ' + (ltr ? 'ltr' : 'rtl'));
                finished();
            });
        }

        function lcFirst(str) {
            str += '';
            var f = str.charAt(0).toLowerCase();
            return f + str.substr(1);
        }

        function ucFirst(str) {
            str += '';
            var f = str.charAt(0).toUpperCase();
            return f + str.substr(1);
        }

        function myDecodeURIComponent(uri) {
            try {
                return decodeURIComponent(uri);
            } catch (error) {
                console.error(error);
                return uri;
            }
        }

        function charAt(str, idx) {
            var ret = '';
            str += '';
            var end = str.length;

            var surrogatePairs = /[\uD800-\uDBFF][\uDC00-\uDFFF]/g;
            while ((surrogatePairs.exec(str)) != null) {
                var li = surrogatePairs.lastIndex;
                if (li - 2 < idx) {
                    idx++;
                } else {
                    break;
                }
            }

            if (idx >= end || idx < 0) {
                return '';
            }

            ret += str.charAt(idx);

            if (/[\uD800-\uDBFF]/.test(ret) && /[\uDC00-\uDFFF]/.test(str.charAt(idx + 1))) {
                ret += str.charAt(idx + 1);
            }

            return ret;
        }

        function printLog(msg) {
            if (verbose) {
                console.info(msg);
            }
        }

        function executeTransparently(command, args, callback, nostdout, nostderr) {
            try {
                var proc = spawn(command, args).on('error', function (error) {
                    console.error('Error in executeTransparently(), ' + error);
                    process.exit(1);
                });

                if (!nostdout) {
                    proc.stdout
                        .on('data', function (data) {
                            printLog(data.toString().replace(/[\n\r]/g, ''));
                        })
                        .on('error', function (error) {
                            console.error('STDOUT output error: ' + error);
                        });
                }

                if (!nostderr) {
                    proc.stderr
                        .on('data', function (data) {
                            console.error(data.toString().replace(/[\n\r]/g, ''));
                        })
                        .on('error', function (error) {
                            console.error('STDERR output error: ' + error);
                        });
                }

                proc.on('close', function (code) {
                    callback(code !== 0 ? 'Error when executing ' + command : undefined);
                });
            } catch (error) {
                callback('Error when executing ' + command);
            }
        }

        function validateEmail(email) {
            var emailRegex = /^(([^<>()[\]\\.,;:\s@\"]+(\.[^<>()[\]\\.,;:\s@\"]+)*)|(\".+\"))@((\[[0-9]{1,3}\.[0-9]{1,3}\.[0-9]{1,3}\.[0-9]{1,3}\])|(([a-zA-Z\-0-9]+\.)+[a-zA-Z]{2,}))$/;
            return emailRegex.test(email);
        }

        function touch(paths) {
            var currentDate = Date.now();
            paths = paths instanceof Array ? paths : [paths]
            paths.map(function (path) {
                fs.utimes(path, currentDate, currentDate, () => {});
            });
        }

        function getNextSiblingElement(node) {
            var sibling = node.nextSibling;
            while (sibling && sibling.nodeType != 1 /* ELEMENT_NODE */) {
                sibling = sibling.nextSibling;
            }
            return sibling;
        }

        process.on('uncaughtException', function (error) {
            console.error(error.stack);
            process.exit(42);
        });
    }
}<|MERGE_RESOLUTION|>--- conflicted
+++ resolved
@@ -1091,11 +1091,7 @@
                     finished(null, parsoidDoc, articleId)
                 })
                 .catch(e => {
-<<<<<<< HEAD
                     console.log(`Error fetching api.php for ${articleApiUrl}`, e)
-=======
-                    console.error(`Error fetching api.php for ${articleId}`, e)
->>>>>>> 127ad6a6
                     finished(null, parsoidDoc, articleId) // calling finished here will allow zim generation to continue event if an article doesn't properly get his modules
                 })
 
@@ -1158,11 +1154,7 @@
                                 console.error(`Error writing file ${moduleUri}`, e)
                             }
                         })
-<<<<<<< HEAD
-                        .catch(e => console.log(`Error fetching load.php for ${moduleApiUrl}`, e))
-=======
                         .catch(e => console.error(`Error fetching load.php for ${articleId}`, e))
->>>>>>> 127ad6a6
                     )
                     .catch(e => console.error(e))
                 }
@@ -1778,11 +1770,7 @@
                         buildArticleFromApiData()
                     })
                     .catch(e => {
-<<<<<<< HEAD
-                        console.log(`Error handling json response from api for article : ${articleApiUrl}`, e)
-=======
                         console.error('Error handling json response from api. ', e)
->>>>>>> 127ad6a6
                         buildArticleFromApiData()
                     })
                 } else {
