"use strict";
var __importDefault = (this && this.__importDefault) || function (mod) {
    return (mod && mod.__esModule) ? mod : { "default": mod };
};
Object.defineProperty(exports, "__esModule", { value: true });
var fs_1 = __importDefault(require("fs"));
var path_1 = __importDefault(require("path"));
var url_1 = __importDefault(require("url"));
var child_process_1 = require("child_process");
var axios_1 = __importDefault(require("axios"));
function isValidEmail(email) {
    var emailRegex = /^(([^<>()[\]\\.,;:\s@"]+(\.[^<>()[\]\\.,;:\s@"]+)*)|(".+"))@((\[[0-9]{1,3}\.[0-9]{1,3}\.[0-9]{1,3}\.[0-9]{1,3}\])|(([a-zA-Z\-0-9]+\.)+[a-zA-Z]{2,}))$/;
    return emailRegex.test(email);
}
exports.isValidEmail = isValidEmail;
function lcFirst(str) {
    str += '';
    var f = str.charAt(0).toLowerCase();
    return f + str.substr(1);
}
exports.lcFirst = lcFirst;
function ucFirst(str) {
    str += '';
    var f = str.charAt(0).toUpperCase();
    return f + str.substr(1);
}
exports.ucFirst = ucFirst;
function _decodeURIComponent(uri) {
    try {
        return decodeURIComponent(uri);
    }
    catch (error) {
        console.warn(error);
        return uri;
    }
}
exports.decodeURIComponent = _decodeURIComponent;
function touch(paths) {
    var currentDate = Date.now();
    paths = paths instanceof Array ? paths : [paths];
    paths.forEach(function (path) {
        fs_1.default.utimes(path, currentDate, currentDate, function () { return null; });
    });
}
exports.touch = touch;
function getFullUrl(webUrlHost, url, baseUrl) {
    var urlObject = url_1.default.parse(url, false, true);
    if (!urlObject.protocol) {
        var baseUrlObject = baseUrl ? url_1.default.parse(baseUrl, false, true) : {};
        urlObject.protocol = urlObject.protocol || baseUrlObject.protocol || 'http:';
        urlObject.host = urlObject.host || baseUrlObject.host || webUrlHost;
        /* Relative path */
        if (urlObject.pathname && urlObject.pathname.indexOf('/') !== 0 && baseUrlObject.pathname) {
            urlObject.pathname = path_1.default.dirname(baseUrlObject.pathname) + "/" + urlObject.pathname;
        }
        url = url_1.default.format(urlObject);
    }
    return url;
}
exports.getFullUrl = getFullUrl;
function randomString(len) {
    var str = '';
    var charSet = 'abcdefghijklmnopqrstuvwxyz0123456789';
    for (var i = 0; i < len; i += 1) {
        var randomPoz = Math.floor(Math.random() * charSet.length);
        str += charSet.substring(randomPoz, randomPoz + 1);
    }
    return str;
}
exports.randomString = randomString;
function getCreatorName(mw) {
    /*
     * Find a suitable name to use for ZIM (content) creator
     * Heuristic: Use basename of the domain unless
     * - it happens to be a wikimedia project OR
     * - some domain where the second part of the hostname is longer than the first part
     */
    var hostParts = url_1.default.parse(mw.base).hostname.split('.');
    var creator = hostParts[0];
    if (hostParts.length > 1) {
        var wmProjects = [
            'wikipedia',
            'wikisource',
            'wikibooks',
            'wikiquote',
            'wikivoyage',
            'wikiversity',
            'wikinews',
            'wiktionary',
        ];
        if (contains(wmProjects, hostParts[1]) || hostParts[0].length < hostParts[1].length) {
            creator = hostParts[1]; // Name of the wikimedia project
        }
    }
    creator = creator.charAt(0).toUpperCase() + creator.substr(1);
    return creator;
}
exports.getCreatorName = getCreatorName;
function checkDependencies(env) {
    /* Check if opt. binaries are available */
    var shouldCheckZimwriterFs = env.dumps.some(function (dump) { return !dump.toLowerCase().includes('nozim'); });
    var optBinaries = [
        'jpegoptim --version',
        'pngquant --version',
        'gifsicle --version',
        'advdef --version',
        'file --help',
        'stat --version',
        'convert --version',
        'rsvg-convert --version',
        shouldCheckZimwriterFs ? 'zimwriterfs --help' : null,
    ].filter(function (a) { return a; });
    return Promise.all(optBinaries.map(function (execCommand) {
        return new Promise(function (resolve, reject) {
            child_process_1.exec(execCommand, function (error) {
                if (error) {
                    reject(error);
                }
                else {
                    resolve();
                }
            });
        });
    }));
}
exports.checkDependencies = checkDependencies;
function doSeries(funcs) {
    return funcs.filter(function (a) { return a; }).reduce(function (p, func) {
        return p.then(func);
    }, Promise.resolve());
}
exports.doSeries = doSeries;
function mkdirPromise(path, mode) {
    return new Promise(function (resolve, reject) {
        fs_1.default.mkdir(path, mode, function (err) {
            if (err) {
                reject(err);
            }
            else {
                resolve();
            }
        });
    });
}
exports.mkdirPromise = mkdirPromise;
function writeFilePromise(path, content) {
    return new Promise(function (resolve, reject) {
        fs_1.default.writeFile(path, content, function (err) {
            if (err) {
                reject(err);
            }
            else {
                resolve();
            }
        });
    });
}
exports.writeFilePromise = writeFilePromise;
function execPromise(cmd) {
    return new Promise(function (resolve, reject) {
        child_process_1.exec(cmd, function (err, stdout) {
            if (err) {
                reject(err);
            }
            else {
                resolve(stdout);
            }
        });
    });
}
exports.execPromise = execPromise;
function contains(arr, value) {
    return arr.some(function (v) { return v === value; });
}
exports.contains = contains;
/*
 * Move 'from'.childNodes to 'to' adding them before 'beforeNode'
 * If 'beforeNode' is null, the nodes are appended at the end.
 */
function migrateChildren(from, to, beforeNode) {
    if (beforeNode === undefined) {
        beforeNode = null;
    }
    while (from.firstChild) {
        to.insertBefore(from.firstChild, beforeNode);
    }
}
exports.migrateChildren = migrateChildren;
<<<<<<< HEAD
function getStringsForLang(language, fallbackLanguage) {
    if (fallbackLanguage === void 0) { fallbackLanguage = 'en'; }
    var strings = {};
    try {
        strings = require("../translation/" + language + ".json");
    }
    catch (err) {
        console.warn("Couldn't find strings file for [" + language + "], falling back to [" + fallbackLanguage + "]");
        strings = require("../translation/" + fallbackLanguage + ".json");
    }
    return strings;
}
exports.getStringsForLang = getStringsForLang;
=======
function makeArticleListItem(env, articleEntry) {
    return "<li><a href=\"" + env.getArticleBase(articleEntry.title, true) + "\">" + articleEntry.title.replace(/_/g, ' ') + "<a></li>\n";
}
exports.makeArticleListItem = makeArticleListItem;
function makeArticleImageTile(env, articleEntry) {
    return "<a class=\"item\" href=\"" + env.getArticleBase(articleEntry.title, true) + "\"><figure><img src=\"" + articleEntry.thumbnail + "\" /><figcaption>" + articleEntry.title.replace(/_/g, ' ') + "</figcaption></figure></a>\n";
}
exports.makeArticleImageTile = makeArticleImageTile;
function getJSON(url) {
    return axios_1.default.get(url, { responseType: 'json' }).then(function (a) { return a.data; });
}
exports.getJSON = getJSON;
>>>>>>> eaa202ec
<|MERGE_RESOLUTION|>--- conflicted
+++ resolved
@@ -186,7 +186,6 @@
     }
 }
 exports.migrateChildren = migrateChildren;
-<<<<<<< HEAD
 function getStringsForLang(language, fallbackLanguage) {
     if (fallbackLanguage === void 0) { fallbackLanguage = 'en'; }
     var strings = {};
@@ -200,7 +199,6 @@
     return strings;
 }
 exports.getStringsForLang = getStringsForLang;
-=======
 function makeArticleListItem(env, articleEntry) {
     return "<li><a href=\"" + env.getArticleBase(articleEntry.title, true) + "\">" + articleEntry.title.replace(/_/g, ' ') + "<a></li>\n";
 }
@@ -212,5 +210,4 @@
 function getJSON(url) {
     return axios_1.default.get(url, { responseType: 'json' }).then(function (a) { return a.data; });
 }
-exports.getJSON = getJSON;
->>>>>>> eaa202ec
+exports.getJSON = getJSON;