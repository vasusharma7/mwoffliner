--- conflicted
+++ resolved
@@ -10,10 +10,7 @@
   </script>
   __ARTICLE_CSS_LIST__
   __CSS_LINKS__
-<<<<<<< HEAD
-=======
   __JS_SCRIPTS__
->>>>>>> 9187ac75
 </head>
 
 <body class="mediawiki mw-hide-empty-elt ns-0 ns-subject stable skin-minerva action-view animations">
@@ -29,25 +26,7 @@
       </div>
     </div>
   </div>
-<<<<<<< HEAD
-  <script>
-    // this function is to be able to open/close section in mobile version since the code from wiki meant to do that doesn't work
-    function toggleOpenSection(id) {
-      if (id === 0) return // do not allow to hide the main section
-      $('#mf-section-' + id).toggleClass('open-block').prev().toggleClass('open-block')
-    }
 
-    window.onload = function () {
-      $('.mw-ref').on({
-        click: function () {
-          var ref = $('#References').closest('h2');
-          ref.addClass('open-block');
-          ref.next().addClass('open-block');
-        }
-      })
-    }
-  </script>
-=======
   <noscript>
     <style>
       .client-js [onclick]+.collapsible-block {
@@ -55,7 +34,6 @@
       }
     </style>
   </noscript>
->>>>>>> 9187ac75
   __ARTICLE_CONFIGVARS_LIST__
   __ARTICLE_JS_LIST__
 </body>
