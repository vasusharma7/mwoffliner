import Downloader from './Downloader';
import Logger from './Logger';

import countryLanguage from 'country-language';
import domino from 'domino';
import urlParser from 'url';
import * as U from './Utils';
<<<<<<< HEAD
=======
import OfflinerEnv from './OfflinerEnv';
>>>>>>> 7450779d

// Stub for now
class MediaWiki {
  public logger: Logger;
  public base: string;
  public wikiPath: string;
  public apiPath: string;
  public domain: string;
  public username: string;
  public password: string;
  public spaceDelimiter: string;
  public webUrl: string;
  public apiUrl: string;
  public webUrlPath: string;
  public namespaces: {
    [namespace: string]: any,
  };
  public namespacesToMirror: string[];

  constructor(logger: Logger, config: { base: any; wikiPath: any; apiPath: any; domain: any; username: any; password: any; spaceDelimiter: string; }) {
    this.logger = logger;
    // Normalize args
    this.base = `${config.base.replace(/\/$/, '')}/`;
    this.wikiPath = config.wikiPath !== undefined && config.wikiPath !== true ? config.wikiPath : 'wiki';
    this.apiPath = config.apiPath || 'w/api.php';
    this.domain = config.domain || '';
    this.username = config.username;
    this.password = config.password;
    this.spaceDelimiter = config.spaceDelimiter;
    // Computed properties
    this.webUrl = `${this.base + this.wikiPath}/`;
    this.apiUrl = `${this.base + this.apiPath}?`;
    this.webUrlPath = urlParser.parse(this.webUrl).pathname;
    // State
    this.namespaces = {};
    this.namespacesToMirror = [];
  }

<<<<<<< HEAD
  public login(downloader: Downloader, cb: (err?: {} | undefined, result?: {} | undefined) => void) {
    if (this.username && this.password) {
      let url = `${this.apiUrl}action=login&format=json&lgname=${this.username}&lgpassword=${this.password}`;
      if (this.domain) {
        url = `${url}&lgdomain=${this.domain}`;
      }
      downloader.downloadContent(url, (content) => {
        let body = content.toString();
        let jsonResponse = JSON.parse(body).login;
        downloader.loginCookie = `${jsonResponse.cookieprefix}_session=${jsonResponse.sessionid}`;
        if (jsonResponse.result === 'SUCCESS') {
          cb(null);
        } else {
          url = `${url}&lgtoken=${jsonResponse.token}`;
          downloader.downloadContent(url, (subContent) => {
            body = subContent.toString();
            jsonResponse = JSON.parse(body).login;
            if (jsonResponse.result !== 'Success') {
              cb('Login Failed');
            } else {
              downloader.loginCookie = `${jsonResponse.cookieprefix}_session=${jsonResponse.sessionid}`;
              cb(null);
            }
          });
=======
  public login(downloader: Downloader) {
    return new Promise((resolve, reject) => {
      if (this.username && this.password) {
        let url = `${this.apiUrl}action=login&format=json&lgname=${this.username}&lgpassword=${this.password}`;
        if (this.domain) {
          url = `${url}&lgdomain=${this.domain}`;
>>>>>>> 7450779d
        }
        downloader.downloadContent(url, (content) => {
          let body = content.toString();
          let jsonResponse = JSON.parse(body).login;
          downloader.loginCookie = `${jsonResponse.cookieprefix}_session=${jsonResponse.sessionid}`;
          if (jsonResponse.result === 'SUCCESS') {
            resolve();
          } else {
            url = `${url}&lgtoken=${jsonResponse.token}`;
            downloader.downloadContent(url, (subContent) => {
              body = subContent.toString();
              jsonResponse = JSON.parse(body).login;
              U.exitIfError(jsonResponse.result !== 'Success', 'Login Failed');
              downloader.loginCookie = `${jsonResponse.cookieprefix}_session=${jsonResponse.sessionid}`;
              resolve();
            });
          }
        });
      } else {
        resolve();
      }
    });
  }

  // In all the url methods below:
  // * encodeURIComponent is mandatory for languages with illegal letters for uri (fa.wikipedia.org)
  // * encodeURI is mandatory to encode the pipes '|' but the '&' and '=' must not be encoded
  public siteInfoUrl() {
    return `${this.apiUrl}action=query&meta=siteinfo&format=json`;
  }

  public articleQueryUrl(title: string) {
    return `${this.apiUrl}action=query&redirects&format=json&prop=revisions|coordinates&titles=${encodeURIComponent(title)}`;
  }

  public backlinkRedirectsQueryUrl(articleId) {
    return `${this.apiUrl}action=query&prop=redirects&format=json&rdprop=title&rdlimit=max&titles=${encodeURIComponent(articleId)}&rawcontinue=`;
  }

  public pageGeneratorQueryUrl(namespace: string, init: string) {
    return `${this.apiUrl}action=query&generator=allpages&gapfilterredir=nonredirects&gaplimit=max&colimit=max&prop=revisions|coordinates&gapnamespace=${this.namespaces[namespace].number}&format=json&rawcontinue=${init}`;
  }

  public articleApiUrl(articleId) {
    return `${this.apiUrl}action=parse&format=json&page=${encodeURIComponent(articleId)}&prop=${encodeURI('modules|jsconfigvars|headhtml')}`;
  }

  public getTextDirection(this: MediaWiki, env: OfflinerEnv, downloader: Downloader) {
    const self = this;
    return new Promise((resolve, reject) => {
      const { logger } = self;
      logger.log('Getting text direction...');
      downloader.downloadContent(this.webUrl, (content) => {
        const body = content.toString();
        const doc = domino.createDocument(body);
        const contentNode = doc.getElementById('mw-content-text');
        const languageDirectionRegex = /"pageLanguageDir":"(.*?)"/;
        const parts = languageDirectionRegex.exec(body);
        if (parts && parts[1]) {
          env.ltr = (parts[1] === 'ltr');
        } else if (contentNode) {
          env.ltr = (contentNode.getAttribute('dir') === 'ltr');
        } else {
          logger.log('Unable to get the language direction, fallback to ltr');
          env.ltr = true;
        }
        logger.log(`Text direction is ${env.ltr ? 'ltr' : 'rtl'}`);
        resolve();
      });
    });
  }

  public getSiteInfo(this: MediaWiki, env: OfflinerEnv, downloader: Downloader) {
    const self = this;
    return new Promise((resolve, reject) => {
      this.logger.log('Getting web site name...');
      const url = `${this.apiUrl}action=query&meta=siteinfo&format=json&siprop=general|namespaces|statistics|variables|category|wikidesc`;
      downloader.downloadContent(url, (content) => {
        const body = content.toString();
        const entries = JSON.parse(body).query.general;
        /* Welcome page */
        if (!env.zim.mainPageId && !env.zim.articleList) {
          env.zim.mainPageId = entries.mainpage.replace(/ /g, self.spaceDelimiter);
        }
        /* Site name */
        if (!env.zim.name) {
          env.zim.name = entries.sitename;
        }
        /* Language */
        env.zim.langIso2 = entries.lang;
        countryLanguage.getLanguage(env.zim.langIso2, (error, language) => {
          if (error || !language.iso639_3) {
            env.zim.langIso3 = env.zim.langIso2;
          } else {
            env.zim.langIso3 = language.iso639_3;
          }
          resolve();
        });
      });
    });
  }

  public getNamespaces(addNamespaces: string[], downloader: Downloader) {
    const self = this;
<<<<<<< HEAD
    const url = `${this.apiUrl}action=query&meta=siteinfo&siprop=namespaces|namespacealiases&format=json`;
    downloader.downloadContent(url, (content) => {
      const body = content.toString();
      ['namespaces', 'namespacealiases'].forEach((type) => {
        const entries = JSON.parse(body).query[type];
        Object.keys(entries).forEach((key) => {
          const entry = entries[key];
          const name = entry['*'].replace(/ /g, self.spaceDelimiter);
          const num = entry.id;
          const allowedSubpages = ('subpages' in entry);
          const isContent = !!(entry.content !== undefined || U.contains(addNamespaces, num));
          const canonical = entry.canonical ? entry.canonical.replace(/ /g, self.spaceDelimiter) : '';
          const details = { num, allowedSubpages, isContent };
          /* Namespaces in local language */
          self.namespaces[U.lcFirst(name)] = details;
          self.namespaces[U.ucFirst(name)] = details;
          /* Namespaces in English (if available) */
          if (canonical) {
            self.namespaces[U.lcFirst(canonical)] = details;
            self.namespaces[U.ucFirst(canonical)] = details;
          }
          /* Is content to mirror */
          if (isContent) {
            self.namespacesToMirror.push(name);
          }
=======
    return new Promise((resolve, reject) => {
      const url = `${this.apiUrl}action=query&meta=siteinfo&siprop=namespaces|namespacealiases&format=json`;
      downloader.downloadContent(url, (content) => {
        const body = content.toString();
        ['namespaces', 'namespacealiases'].forEach((type) => {
          const entries = JSON.parse(body).query[type];
          Object.keys(entries).forEach((key) => {
            const entry = entries[key];
            const name = entry['*'].replace(/ /g, self.spaceDelimiter);
            const num = entry.id;
            const allowedSubpages = ('subpages' in entry);
            const isContent = !!(entry.content !== undefined || U.contains(addNamespaces, num));
            const canonical = entry.canonical ? entry.canonical.replace(/ /g, self.spaceDelimiter) : '';
            const details = { num, allowedSubpages, isContent };
            /* Namespaces in local language */
            self.namespaces[U.lcFirst(name)] = details;
            self.namespaces[U.ucFirst(name)] = details;
            /* Namespaces in English (if available) */
            if (canonical) {
              self.namespaces[U.lcFirst(canonical)] = details;
              self.namespaces[U.ucFirst(canonical)] = details;
            }
            /* Is content to mirror */
            if (isContent) {
              self.namespacesToMirror.push(name);
            }
          });
>>>>>>> 7450779d
        });
        resolve();
      });
    });
  }

  public extractPageTitleFromHref(href: any) {
    try {
      const pathname = urlParser.parse(href, false, true).pathname || '';
      if (pathname.indexOf('./') === 0) {
        return U.decodeURIComponent(pathname.substr(2));
      }
      if (pathname.indexOf(this.webUrlPath) === 0) {
        return U.decodeURIComponent(pathname.substr(this.webUrlPath.length));
      }

      return null; /* Interwiki link? -- return null */
    } catch (error) {
      console.error(`Unable to parse href ${href}`);
      return null;
    }
  }
}

export default MediaWiki;<|MERGE_RESOLUTION|>--- conflicted
+++ resolved
@@ -5,10 +5,7 @@
 import domino from 'domino';
 import urlParser from 'url';
 import * as U from './Utils';
-<<<<<<< HEAD
-=======
 import OfflinerEnv from './OfflinerEnv';
->>>>>>> 7450779d
 
 // Stub for now
 class MediaWiki {
@@ -47,39 +44,12 @@
     this.namespacesToMirror = [];
   }
 
-<<<<<<< HEAD
-  public login(downloader: Downloader, cb: (err?: {} | undefined, result?: {} | undefined) => void) {
-    if (this.username && this.password) {
-      let url = `${this.apiUrl}action=login&format=json&lgname=${this.username}&lgpassword=${this.password}`;
-      if (this.domain) {
-        url = `${url}&lgdomain=${this.domain}`;
-      }
-      downloader.downloadContent(url, (content) => {
-        let body = content.toString();
-        let jsonResponse = JSON.parse(body).login;
-        downloader.loginCookie = `${jsonResponse.cookieprefix}_session=${jsonResponse.sessionid}`;
-        if (jsonResponse.result === 'SUCCESS') {
-          cb(null);
-        } else {
-          url = `${url}&lgtoken=${jsonResponse.token}`;
-          downloader.downloadContent(url, (subContent) => {
-            body = subContent.toString();
-            jsonResponse = JSON.parse(body).login;
-            if (jsonResponse.result !== 'Success') {
-              cb('Login Failed');
-            } else {
-              downloader.loginCookie = `${jsonResponse.cookieprefix}_session=${jsonResponse.sessionid}`;
-              cb(null);
-            }
-          });
-=======
   public login(downloader: Downloader) {
     return new Promise((resolve, reject) => {
       if (this.username && this.password) {
         let url = `${this.apiUrl}action=login&format=json&lgname=${this.username}&lgpassword=${this.password}`;
         if (this.domain) {
           url = `${url}&lgdomain=${this.domain}`;
->>>>>>> 7450779d
         }
         downloader.downloadContent(url, (content) => {
           let body = content.toString();
@@ -92,7 +62,9 @@
             downloader.downloadContent(url, (subContent) => {
               body = subContent.toString();
               jsonResponse = JSON.parse(body).login;
-              U.exitIfError(jsonResponse.result !== 'Success', 'Login Failed');
+              if (jsonResponse.result !== 'Success') {
+                return reject('Login Failed');
+              }
               downloader.loginCookie = `${jsonResponse.cookieprefix}_session=${jsonResponse.sessionid}`;
               resolve();
             });
@@ -182,9 +154,8 @@
     });
   }
 
-  public getNamespaces(addNamespaces: string[], downloader: Downloader) {
+  public async getNamespaces(addNamespaces: string[], downloader: Downloader) {
     const self = this;
-<<<<<<< HEAD
     const url = `${this.apiUrl}action=query&meta=siteinfo&siprop=namespaces|namespacealiases&format=json`;
     downloader.downloadContent(url, (content) => {
       const body = content.toString();
@@ -210,37 +181,7 @@
           if (isContent) {
             self.namespacesToMirror.push(name);
           }
-=======
-    return new Promise((resolve, reject) => {
-      const url = `${this.apiUrl}action=query&meta=siteinfo&siprop=namespaces|namespacealiases&format=json`;
-      downloader.downloadContent(url, (content) => {
-        const body = content.toString();
-        ['namespaces', 'namespacealiases'].forEach((type) => {
-          const entries = JSON.parse(body).query[type];
-          Object.keys(entries).forEach((key) => {
-            const entry = entries[key];
-            const name = entry['*'].replace(/ /g, self.spaceDelimiter);
-            const num = entry.id;
-            const allowedSubpages = ('subpages' in entry);
-            const isContent = !!(entry.content !== undefined || U.contains(addNamespaces, num));
-            const canonical = entry.canonical ? entry.canonical.replace(/ /g, self.spaceDelimiter) : '';
-            const details = { num, allowedSubpages, isContent };
-            /* Namespaces in local language */
-            self.namespaces[U.lcFirst(name)] = details;
-            self.namespaces[U.ucFirst(name)] = details;
-            /* Namespaces in English (if available) */
-            if (canonical) {
-              self.namespaces[U.lcFirst(canonical)] = details;
-              self.namespaces[U.ucFirst(canonical)] = details;
-            }
-            /* Is content to mirror */
-            if (isContent) {
-              self.namespacesToMirror.push(name);
-            }
-          });
->>>>>>> 7450779d
         });
-        resolve();
       });
     });
   }
