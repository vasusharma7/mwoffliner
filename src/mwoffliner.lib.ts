--- conflicted
+++ resolved
@@ -421,23 +421,6 @@
           logger.warn(`Failed to parse thumbnail for [${articleId}], skipping...`);
           return null;
         }
-<<<<<<< HEAD
-        const imageUrl = articleDetail.thumbnail;
-        if (imageUrl) {
-          const { mult: oldMult, width: oldWidth } = getSizeFromUrl(imageUrl.source);
-          const suitableResUrl = imageUrl.source.replace(`/${oldWidth}px-`, '/500px-');
-          const { mult, width } = getSizeFromUrl(suitableResUrl);
-          const path = getMediaBase(suitableResUrl, false);
-          filesToDownloadXPath.set(path, { url: suitableResUrl, namespace: 'I', mult, width });
-
-          const resourceNamespace = 'I';
-          const internalSrc = `../${resourceNamespace}/` + getMediaBase(suitableResUrl, true);
-
-          articleDetail.internalThumbnailUrl = internalSrc;
-          await articleDetailXId.set(articleId, articleDetail);
-        }
-=======
->>>>>>> 31ef62d1
       });
     }
     logger.log(`Getting Main Page`);
