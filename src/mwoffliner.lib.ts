/* ********************************** */
/* MODULE VARIABLE SECTION ********** */
/* ********************************** */

import async from 'async';
import { exec } from 'child_process';
import crypto from 'crypto';
import domino from 'domino';
import fs, { promises } from 'fs';
import os from 'os';
import pathParser from 'path';
import urlParser from 'url';
import zlib from 'zlib';
import semver from 'semver';
import * as path from 'path';
import axios from 'axios';
import { ZimCreator, ZimArticle } from '@openzim/libzim';
import homeDirExpander from 'expand-home-dir';
import rimraf from 'rimraf';

import { config } from './config';
import Downloader from './Downloader';
import MediaWiki from './MediaWiki';
import parameterList from './parameterList';
import Redis from './redis';
import { writeFilePromise, mkdirPromise, isValidEmail, genHeaderCSSLink, genHeaderScript, saveStaticFiles, jsPath, cssPath, getFullUrl, migrateChildren, touch, readFilePromise, makeArticleImageTile, makeArticleListItem, getDumps, mapLimit, MEDIA_REGEX, getMediaBase, MIN_IMAGE_THRESHOLD_ARTICLELIST_PAGE, removeDuplicatesAndLowRes, downloadAndSaveModule } from './util';
import packageJSON from '../package.json';
import { ZimCreatorFs } from './ZimCreatorFs';
import logger from './Logger';
import { getArticleThumbnails, getAndProcessStylesheets } from './util';
import { Dump } from './Dump';
import { getArticleIds, drainRedirectQueue } from './util/redirects';
import { redirectTemplate, articleListHomeTemplate } from './Templates';
import { saveArticles } from './util/saveArticles';

function getParametersList() {
  // Want to remove this anonymous function. Need to investigate to see if it's needed
  return parameterList;
}

async function execute(argv: any) {
  /* ********************************* */
  /* CUSTOM VARIABLE SECTION ********* */
  /* ********************************* */

  const {
    speed: _speed,
    adminEmail,
    verbose,
    minifyHtml,
    skipCacheCleaning,
    keepEmptyParagraphs,
    mwUrl,
    mwWikiPath,
    mwApiPath,
    mwModulePath,
    mwDomain,
    mwUsername,
    mwPassword,
    requestTimeout,
    customMainPage,
    customZimTitle,
    customZimDescription,
    customZimTags,
    withoutZimFullTextIndex,
    format,
    filenamePrefix,
    resume,
    deflateTmpHtml,
    keepHtml: keepHtml,
    publisher: _publisher,
    outputDirectory: _outputDirectory,
    cacheDirectory: _cacheDirectory,
    tmpDirectory: _tmpDirectory,
    addNamespaces: _addNamespaces,
    articleList: _articleList,
    customZimFavicon: _customZimFavicon,
    useCache,
  } = argv;

  (process as any).verbose = !!verbose;

  let articleList = _articleList ? String(_articleList) : _articleList;
  const publisher = _publisher || config.defaults.publisher;
  let customZimFavicon = _customZimFavicon;

  const outputDirectory = _outputDirectory ? `${homeDirExpander(_outputDirectory)}/` : 'out/';
  const cacheDirectory = _cacheDirectory ? `${homeDirExpander(_cacheDirectory)}/` : 'cac/';
  const tmpDirectory = _tmpDirectory ? `${homeDirExpander(_tmpDirectory)}/` : 'tmp/';

  /* HTTP user-agent string */
  // const adminEmail = argv.adminEmail;
  if (!isValidEmail(adminEmail)) { throw new Error(`Admin email [${adminEmail}] is not valid`); }

  /* Number of parallel requests */
  if (_speed && isNaN(_speed)) { throw new Error('speed is not a number, please give a number value to --speed'); }
  const cpuCount = os.cpus().length;
  const speed = cpuCount * (_speed || 1);

  /* Necessary to avoid problems with https */
  process.env.NODE_TLS_REJECT_UNAUTHORIZED = '0';

  const nodeVersionSatisfiesPackage = semver.satisfies(process.version, packageJSON.engines.node);
  if (!nodeVersionSatisfiesPackage) {
    logger.warn(`***********\n\n\tCurrent node version is [${process.version}]. We recommend [${packageJSON.engines.node}]\n\n***********`);
  }

  /* Wikipedia/... URL; Normalize by adding trailing / as necessary */
  const mw = new MediaWiki({
    apiPath: mwApiPath,
    modulePath: mwModulePath,
    base: mwUrl,
    domain: mwDomain,
    password: mwPassword,
    spaceDelimiter: '_',
    username: mwUsername,
    wikiPath: mwWikiPath,
  });

  /* Download helpers; TODO: Merge with something else / expand this. */
  const downloader = new Downloader(
    mw,
    `${config.userAgent} (${adminEmail})`,
    speed,
    requestTimeout || config.defaults.requestTimeout,
  );

  /* Get MediaWiki Info */
  const mwMetaData = await mw.getMwMetaData(downloader);
  let useLocalMCS = true;

  try {
    const MCSMainPageQuery = await downloader.getJSON<any>(`${downloader.mcsUrl}${encodeURIComponent(mwMetaData.mainPage)}`);
    useLocalMCS = !MCSMainPageQuery.lead;
  } catch (err) {
    logger.warn(`Failed to get remote MCS:`, err);
  }

  if (useLocalMCS) {
    logger.log(`Using a local MCS instance, couldn't find a remote one`);
    await downloader.initLocalMcs();
  } else {
    logger.log(`Using a remote MCS instance`);
  }

  const mainPage = customMainPage || articleList ? '' : mwMetaData.mainPage;

  /* *********************************** */
  /*       SYSTEM VARIABLE SECTION       */
  /* *********************************** */

  const dumps = getDumps(format);

  const INFINITY_WIDTH = 9999999;
  const addNamespaces = _addNamespaces ? String(_addNamespaces).split(',').map((a: string) => Number(a)) : [];

  const dumpId = `mwo-dump-${Date.now()}`;
  const dumpTmpDir = path.resolve(tmpDirectory, `${dumpId}`);
  try {
    logger.info(`Creating dump temporary directory [${dumpTmpDir}]`);
    await mkdirPromise(dumpTmpDir);
  } catch (err) {
    logger.error(`Failed to create dump temporary directory, exiting`, err);
    throw err;
  }

  process.on('exit', () => {
    logger.log(`Deleting tmp dump dir [${dumpTmpDir}]`);
    rimraf.sync(dumpTmpDir);
  });

  /* ZIM custom Favicon */
  if (customZimFavicon) {
    const faviconPath = path.join(dumpTmpDir, 'favicon.png');
    const faviconIsRemote = customZimFavicon.includes('http');
    logger.log(`${faviconIsRemote ? 'Downloading' : 'Moving'} custom favicon to [${faviconPath}]`);
    let content;
    if (faviconIsRemote) {
      logger.log(`Downloading remote zim favicon from [${customZimFavicon}]`);
      content = await axios.get(customZimFavicon, { responseType: 'arraybuffer' })
        .then((a) => a.data)
        .catch((err) => {
          throw new Error(`Failed to download custom zim favicon from [${customZimFavicon}]`);
        });
    } else {
      try {
        content = fs.readFileSync(customZimFavicon);
      } catch (err) {
        throw new Error(`Failed to read custom zim favicon from [${customZimFavicon}]`);
      }
    }
    fs.writeFileSync(faviconPath, content);
    customZimFavicon = faviconPath;

    if (!fs.existsSync(customZimFavicon)) { throw new Error(`Path ${customZimFavicon} is not a valid PNG file.`); }
  }

  /* ********************************* */
  /* RUNNING CODE ******************** */
  /* ********************************* */

  // await checkDependencies(env);

  /* Setup redis client */
  const redis = new Redis(argv, config);

  /* ********************************* */
  /* GET CONTENT ********************* */
  /* ********************************* */

  await mw.login(downloader);

  if (articleList && articleList.includes('http')) {
    try {
      const fileName = articleList.split('/').slice(-1)[0];
      const tmpArticleListPath = path.join(dumpTmpDir, fileName);
      logger.log(`Downloading article list from [${articleList}] to [${tmpArticleListPath}]`);
      const { data: articleListContentStream } = await axios.get(articleList, { responseType: 'stream' });
      const articleListWriteStream = fs.createWriteStream(tmpArticleListPath);
      await new Promise((resolve, reject) => {
        articleListContentStream
          .pipe(articleListWriteStream)
          .on('error', (err: any) => reject(err))
          .on('close', resolve);
      });
      articleList = tmpArticleListPath;
    } catch (err) {
      throw new Error(`Failed to download article list from [${articleList}]`);
    }
  }

  let articleListLines: string[];
  try {
    articleListLines = articleList ? fs.readFileSync(articleList).toString().split('\n') : [];
  } catch (err) {
    logger.error(`Failed to read articleList from [${articleList}]`, err);
    throw err;
  }

  // await mw.getTextDirection(env, downloader);
  // await mw.getSiteInfo(env, downloader);
  // await zim.getSubTitle();
  await mw.getNamespaces(addNamespaces, downloader);
  // await zim.createDirectories();

  const { redirectQueue, articleDetailXId } = await getArticleIds(downloader, redis, mw, mainPage || mwMetaData.mainPage, articleList);
  logger.info(`Redirect queue has [${redirectQueue.length()}] items`);
  await drainRedirectQueue(redirectQueue);

  for (const _dump of dumps) {
    const dump = new Dump(_dump, {
      tmpDir: dumpTmpDir,
      username: mwUsername,
      password: mwPassword,
      spaceDelimiter: '_',
      outputDirectory,
      tmpDirectory,
      cacheDirectory,
      keepHtml,
      mainPage,
      filenamePrefix,
      articleList,
      publisher,
      customZimDescription,
      customZimTags,
      customZimTitle,
      withoutZimFullTextIndex,
      deflateTmpHtml,
      resume,
      minifyHtml,
      keepEmptyParagraphs,
    }, mwMetaData);
    logger.log(`Doing dump: [${dump}]`);
    let shouldSkip = false;
    try {
      dump.checkResume();
    } catch (err) {
      shouldSkip = true;
    }

    if (shouldSkip) {
      logger.log(`Skipping dump: [${dump}]`);
    } else {
      try {
        await doDump(dump);
      } catch (err) {
        debugger;
        throw err;
      }
      logger.log(`Finished dump: [${dump}]`);
    }
  }

  if (!useCache || skipCacheCleaning) {
    logger.log('Skipping cache cleaning...');
    await exec(`rm -f "${cacheDirectory}ref"`);
  } else {
    logger.log('Cleaning cache');
    await exec(`find "${cacheDirectory}" -type f -not -newer "${cacheDirectory}ref" -exec rm {} \\;`);
  }

  await redis.flushDBs();
  await redis.quit();
  logger.log('Closing HTTP agents...');

  logger.log('All dumping(s) finished with success.');

  async function doDump(dump: Dump) {
    let filesToDownload: Array<{ url: string, path: string, namespace: string }> = [];

    const zimName = (dump.opts.publisher ? `${dump.opts.publisher.toLowerCase()}.` : '') + dump.computeFilenameRadical(false, true, true);

    const outZim = pathParser.resolve(dump.opts.outputDirectory, dump.computeFilenameRadical() + '.zim');
    logger.log(`Writing zim to [${outZim}]`);

    const zimCreatorConstructor = dump.nozim ? ZimCreatorFs : ZimCreator;

    const zimCreator = new zimCreatorConstructor({
      fileName: outZim,
      fullTextIndexLanguage: dump.opts.withoutZimFullTextIndex ? '' : dump.mwMetaData.langIso3,
      welcome: 'A/' + (dump.opts.mainPage ? dump.getArticleBase(dump.opts.mainPage) : 'index'),
    }, {
        favicon: 'I/favicon.png',
        Tags: dump.opts.customZimTags || '',
        Language: dump.mwMetaData.langIso3,
        Title: dump.opts.customZimTitle || dump.mwMetaData.title,
        Name: zimName,
        Description: dump.opts.customZimDescription || dump.mwMetaData.subTitle || zimName,
        Creator: dump.mwMetaData.creator,
        Publisher: dump.opts.publisher,
      });

    logger.info('Copying Static Resource Files');
    await saveStaticFiles(config, zimCreator);

    logger.info('Finding stylesheets to download');
    const stylesheetsToGet = await dump.getRelevantStylesheetUrls(downloader);
    logger.log(`Found [${stylesheetsToGet.length}] stylesheets to download`);

    logger.log(`Downloading stylesheets and populating media queue`);
    const {
      mediaItemsToDownload,
      finalCss,
    } = await getAndProcessStylesheets(downloader, stylesheetsToGet);
    logger.log(`Downloaded stylesheets, media queue is [${mediaItemsToDownload.length}] items`);
    filesToDownload = filesToDownload.concat(
      mediaItemsToDownload.map((m) => {
        return {
          ...m,
          namespace: '-',
        };
      }),
    );

    const article = new ZimArticle(`style.css`, finalCss, '-');
    await zimCreator.addArticle(article);

    logger.log(`Getting Favicon`);
    await saveFavicon(dump, zimCreator);

    if (articleList && articleListLines.length > MIN_IMAGE_THRESHOLD_ARTICLELIST_PAGE) {
      logger.log(`Getting Article Thumbnails`);
      const thumbnailUrls = await getArticleThumbnails(downloader, mw, articleListLines);
      if (thumbnailUrls.length > MIN_IMAGE_THRESHOLD_ARTICLELIST_PAGE) {
        for (const { articleId, imageUrl } of thumbnailUrls) {
          const path = getMediaBase(imageUrl, false);
          filesToDownload.push({ url: imageUrl, path, namespace: 'I' });

          const resourceNamespace = 'I';
          const internalSrc = `/${resourceNamespace}/` + getMediaBase(imageUrl, true);

          articleDetailXId[articleId] = Object.assign(
            articleDetailXId[articleId] || {},
            { thumbnail: internalSrc },
          );
        }
      }
    }

    logger.log(`Getting Main Page`);
    await getMainPage(dump, zimCreator);

    logger.log(`Getting articles`);
<<<<<<< HEAD
    const mediaDeps = await saveArticles(zimCreator, redis, downloader, mw, dump, articleDetailXId);
    logger.log(`Found [${mediaDeps.length}] dependencies`);
    filesToDownload = filesToDownload.concat(
      mediaDeps.map((m) => {
        return {
          ...m,
          namespace: 'I',
        };
      }),
    );
=======
    const { mediaDependencies, moduleDependencies } = await saveArticles(zimCreator, redis, downloader, mw, dump, articleDetailXId);

    logger.log(`Found [${moduleDependencies.jsDependenciesList.length}] js module dependencies`);
    logger.log(`Found [${moduleDependencies.styleDependenciesList.length}] style module dependencies`);

    const allDependenciesWithType = [
      { type: 'js', moduleList: moduleDependencies.jsDependenciesList },
      { type: 'css', moduleList: moduleDependencies.styleDependenciesList },
    ];

    allDependenciesWithType.forEach(({ type, moduleList }) => moduleList.forEach((oneModule) => downloadAndSaveModule(zimCreator, redis, mw, downloader, dump, oneModule, type as any)));

    logger.log(`Found [${mediaDependencies.length}] media dependencies`);
    filesToDownload = filesToDownload.concat(mediaDependencies);
>>>>>>> 43e5ef5f

    filesToDownload = removeDuplicatesAndLowRes(filesToDownload);

    // Download Media Items
    logger.log(`Downloading [${filesToDownload.length}] files`);
    await mapLimit(filesToDownload, speed, async ({ url, path, namespace }) => {
      try {
        let content;
        const resp = await downloader.downloadContent(url);
        content = resp.content;

        const article = new ZimArticle(path, content, namespace);
        return zimCreator.addArticle(article);
      } catch (err) {
        logger.warn(`Failed to download item [${url}], skipping`);
      }
    }).then((a) => a.filter((a) => a));

    logger.log(`Creating redirects`);
    await getRedirects(dump, zimCreator);

    logger.log(`Finishing Zim Creation`);
    zimCreator.finalise();

    await redis.delMediaDB();
  }

  /* ********************************* */
  /* FUNCTIONS *********************** */
  /* ********************************* */

  function getRedirects(dump: Dump, zimCreator: ZimCreator) {
    logger.log('Reset redirects cache file (or create it)');

    logger.log('Storing redirects...');
    function cacheRedirect(redirectId: string, finished: Callback) {
      redis.getRedirect(redirectId, finished, (target: string) => {
        logger.info(`Storing redirect ${redirectId} (to ${target})...`);
        const url = dump.getArticleBase(redirectId);
        const redirectArticle = new ZimArticle(url, '', 'A', 'text/plain', 'A/' + dump.getArticleBase(target, false), `A/${url}`, redirectId.replace(/_/g, ' '));
        zimCreator.addArticle(redirectArticle)
          .then(finished, (err: any) => {
            logger.warn(`Failed to create redirect, skipping: `, err);
            finished();
          });
      });
    }

    return redis.processAllRedirects(speed, cacheRedirect,
      'Unable to cache a redirect',
      'All redirects were cached successfuly.',
    );
  }

  async function saveFavicon(dump: Dump, zimCreator: ZimCreator) {
    logger.log('Saving favicon.png...');

    function resizeFavicon(zimCreator: ZimCreator, faviconPath: string) {
      return new Promise((resolve, reject) => {
        const cmd = `convert -thumbnail 48 "${faviconPath}" "${faviconPath}.tmp" ; mv "${faviconPath}.tmp" "${faviconPath}" `;
        exec(cmd, (error) => {
          if (error) {
            reject();
          } else {
            readFilePromise(faviconPath, null).then((faviconContent) => {
              const article = new ZimArticle('favicon.png', faviconContent, 'I');
              return zimCreator.addArticle(article);
            }).then(resolve, reject);
          }
        }).on('error', (error) => {
          reject(error);
          // console.error(error);
        });
      });
    }

    if (customZimFavicon) {
      return resizeFavicon(zimCreator, customZimFavicon);
    } else {
      return downloader.downloadContent(mw.siteInfoUrl())
        .then(async ({ content }) => {
          const body = content.toString();
          const entries = JSON.parse(body).query.general;
          if (!entries.logo) {
            throw new Error(`********\nNo site Logo Url. Expected a string, but got [${entries.logo}].\n\nPlease try specifying a customZimFavicon (--customZimFavicon=./path/to/your/file.ico)\n********`);
          }

          const parsedUrl = urlParser.parse(entries.logo);
          const ext = parsedUrl.pathname.split('.').slice(-1)[0];

          const faviconPath = pathParser.join(dumpTmpDir, `favicon.${ext}`);
          let faviconFinalPath = pathParser.join(dumpTmpDir, `favicon.png`);
          const logoUrl = parsedUrl.protocol ? entries.logo : 'http:' + entries.logo;
          const logoContent = await downloader.downloadContent(logoUrl);
          await writeFilePromise(faviconPath, logoContent.content);
          if (ext !== 'png') {
            logger.info(`Original favicon is not a PNG ([${ext}]). Converting it to PNG`);
            await new Promise((resolve, reject) => {
              exec(`convert ${faviconPath} ${faviconFinalPath}`, (err) => {
                if (err) {
                  reject(err);
                } else {
                  resolve();
                }
              });
            });
          } else {
            faviconFinalPath = faviconPath;
          }
          return resizeFavicon(zimCreator, faviconFinalPath);
        });
    }
  }

  function getMainPage(dump: Dump, zimCreator: ZimCreator) {
    function writeMainPage(html: string) {
      // const mainPagePath = `${dump.computeHtmlRootPath}index`;
      if (dump.opts.deflateTmpHtml) {
        return new Promise((resolve, reject) => {
          zlib.deflate(html, (error, deflatedHtml) => {
            const article = new ZimArticle('index' + (dump.nozim ? '.htm' : ''), deflatedHtml, 'A', 'text/html');
            zimCreator.addArticle(article).then(resolve, reject);
            // writeFilePromise(mainPagePath, deflatedHtml).then(resolve, reject);
          });
        });
      } else {
        // return writeFilePromise(mainPagePath, html);
        const article = new ZimArticle('index' + (dump.nozim ? '.html' : ''), html, 'A', 'text/html');
        return zimCreator.addArticle(article);
      }
    }

    function createMainPage() {
      logger.log('Creating main page...');
      const doc = domino.createDocument(
        articleListHomeTemplate
          .replace('</head>',
            genHeaderCSSLink(config, 'mobile_main_page') + '\n' +
            genHeaderCSSLink(config, 'style') + '\n' +
            genHeaderScript(config, 'images_loaded.min') + '\n' +
            genHeaderScript(config, 'masonry.min') + '\n' +
            genHeaderScript(config, 'article_list_home') + '\n' +
            '\n</head>'),
      );

      const titles = Object.keys(articleDetailXId).sort();

      const {
        articlesWithImages,
        articlesWithoutImages,
        allArticles,
      } = titles.reduce((acc, title) => {
        const articleDetail = articleDetailXId[title];
        acc.allArticles.push(articleDetail);
        if (articleDetail.thumbnail) {
          acc.articlesWithImages.push(articleDetail);
        } else {
          acc.articlesWithoutImages.push(articleDetail);
        }
        return acc;
      }, {
          articlesWithImages: [],
          articlesWithoutImages: [],
          allArticles: [],
        },
      );

      if (articlesWithImages.length > MIN_IMAGE_THRESHOLD_ARTICLELIST_PAGE) {
        const articlesWithImagesEl = articlesWithImages.map((article) => makeArticleImageTile(dump, article)).join('\n');
        doc.getElementById('content').innerHTML = articlesWithImagesEl;
      } else {
        const articlesWithoutImagesEl = allArticles.map((article) => makeArticleListItem(dump, article)).join('\n');
        doc.getElementById('list').innerHTML = articlesWithoutImagesEl;
      }

      // const dumpTitle = customZimTitle || (new URL(mwUrl)).host;
      // doc.getElementById('title').textContent = dumpTitle;

      /* Write the static html file */
      return writeMainPage(doc.documentElement.outerHTML);
    }

    function createMainPageRedirect() {
      logger.log('Create main page redirection...');
      const html = redirectTemplate({
        title: mainPage.replace(/_/g, ' '),
        target: dump.getArticleBase(mainPage, true),
        strings: dump.strings,
      });
      return writeMainPage(html);
    }

    if (mainPage) {
      return createMainPageRedirect();
    } else {
      return createMainPage();
    }
  }

}

export {
  getParametersList,
  execute,
};<|MERGE_RESOLUTION|>--- conflicted
+++ resolved
@@ -381,33 +381,28 @@
     await getMainPage(dump, zimCreator);
 
     logger.log(`Getting articles`);
-<<<<<<< HEAD
-    const mediaDeps = await saveArticles(zimCreator, redis, downloader, mw, dump, articleDetailXId);
-    logger.log(`Found [${mediaDeps.length}] dependencies`);
+
+    const { mediaDependencies, moduleDependencies } = await saveArticles(zimCreator, redis, downloader, mw, dump, articleDetailXId);
+
+    logger.log(`Found [${moduleDependencies.jsDependenciesList.length}] js module dependencies`);
+    logger.log(`Found [${moduleDependencies.styleDependenciesList.length}] style module dependencies`);
+
+    const allDependenciesWithType = [
+      { type: 'js', moduleList: moduleDependencies.jsDependenciesList },
+      { type: 'css', moduleList: moduleDependencies.styleDependenciesList },
+    ];
+
+    allDependenciesWithType.forEach(({ type, moduleList }) => moduleList.forEach((oneModule) => downloadAndSaveModule(zimCreator, redis, mw, downloader, dump, oneModule, type as any)));
+
+    logger.log(`Found [${mediaDependencies.length}] dependencies`);
     filesToDownload = filesToDownload.concat(
-      mediaDeps.map((m) => {
+      mediaDependencies.map((m) => {
         return {
           ...m,
           namespace: 'I',
         };
       }),
     );
-=======
-    const { mediaDependencies, moduleDependencies } = await saveArticles(zimCreator, redis, downloader, mw, dump, articleDetailXId);
-
-    logger.log(`Found [${moduleDependencies.jsDependenciesList.length}] js module dependencies`);
-    logger.log(`Found [${moduleDependencies.styleDependenciesList.length}] style module dependencies`);
-
-    const allDependenciesWithType = [
-      { type: 'js', moduleList: moduleDependencies.jsDependenciesList },
-      { type: 'css', moduleList: moduleDependencies.styleDependenciesList },
-    ];
-
-    allDependenciesWithType.forEach(({ type, moduleList }) => moduleList.forEach((oneModule) => downloadAndSaveModule(zimCreator, redis, mw, downloader, dump, oneModule, type as any)));
-
-    logger.log(`Found [${mediaDependencies.length}] media dependencies`);
-    filesToDownload = filesToDownload.concat(mediaDependencies);
->>>>>>> 43e5ef5f
 
     filesToDownload = removeDuplicatesAndLowRes(filesToDownload);
 
