/* ********************************** */
/* MODULE VARIABLE SECTION ********** */
/* ********************************** */

import async from 'async';
import { exec } from 'child_process';
import crypto from 'crypto';
import domino from 'domino';
import { http, https } from 'follow-redirects';
import fs from 'fs';
import htmlMinifier from 'html-minifier';
import fetch from 'node-fetch';
import os from 'os';
import parsoid from 'parsoid';
import pathParser, { resolve } from 'path';
import swig from 'swig-templates';
import urlParser from 'url';
import unicodeCutter from 'utf8-binary-cutter';
import zlib from 'zlib';
import semver from 'semver';

import config from './config';
import DU from './DOMUtils';
import Downloader from './Downloader';
import Logger from './Logger';
import MediaWiki from './MediaWiki';
import OfflinerEnv from './OfflinerEnv';
import parameterList from './parameterList';
import Redis from './redis';
import * as U from './Utils';
import { contains, getCreatorName, checkDependencies, doSeries, writeFilePromise } from './Utils';
import Zim from './Zim';
import packageJSON from '../package.json';

function getParametersList() {
  // Want to remove this anonymous function. Need to investigate to see if it's needed
  return parameterList;
}

async function execute(argv) {
  /* ********************************* */
  /* CUSTOM VARIABLE SECTION ********* */
  /* ********************************* */

  const {
    // tslint:disable-next-line:variable-name
    speed: _speed,
    adminEmail,
    localParsoid,
    customZimFavicon,
    verbose,
    minifyHtml,
    skipHtmlCache,
    skipCacheCleaning,
    keepEmptyParagraphs,
    mwUrl,
    mwWikiPath,
    mwApiPath,
    mwDomain,
    mwUsername,
    mwPassword,
    requestTimeout,
    publisher,
    articleList,
    customMainPage,
    customZimTitle,
    customZimDescription,
    customZimTags,
    cacheDirectory,
    outputDirectory,
    tmpDirectory,
    withZimFullTextIndex,
    format,
    filenamePrefix,
    keepHtml,
    resume,
    deflateTmpHtml,
    writeHtmlRedirects,
    // tslint:disable-next-line:variable-name
    addNamespaces: _addNamespaces,
  } = argv;

  let {
    parsoidUrl,
  } = argv;

  /* HTTP user-agent string */
  // const adminEmail = argv.adminEmail;
  if (!U.isValidEmail(adminEmail)) { throw new Error(`Admin email [${adminEmail}] is not valid`); }

  /* ZIM custom Favicon */
  if (customZimFavicon && !fs.existsSync(customZimFavicon)) { throw new Error(`Path ${customZimFavicon} is not a valid PNG file.`); }

  /* Number of parallel requests */
  if (_speed && isNaN(_speed)) { throw new Error('speed is not a number, please give a number value to --speed'); }
  const cpuCount = os.cpus().length;
  const speed = cpuCount * (_speed || 1);

  /* Necessary to avoid problems with https */
  process.env.NODE_TLS_REJECT_UNAUTHORIZED = '0';

  /* logger */
  const logger = new Logger(verbose);

  const nodeVersionSatisfiesPackage = semver.satisfies(process.version, packageJSON.engines.node);
  if (!nodeVersionSatisfiesPackage) {
    logger.warn(`***********\n\n\tCurrent node version is [${process.version}]. We recommend [${packageJSON.engines.node}]\n\n***********`);
  }

  /* Wikipedia/... URL; Normalize by adding trailing / as necessary */
  const mw = new MediaWiki(logger, {
    apiPath: mwApiPath,
    base: mwUrl,
    domain: mwDomain,
    password: mwPassword,
    spaceDelimiter: '_',
    username: mwUsername,
    wikiPath: mwWikiPath,
  });

  /* Download helpers; TODO: Merge with something else / expand this. */
  const downloader = new Downloader(
    logger,
    mw,
    `${config.userAgent} (${adminEmail})`,
    requestTimeout || config.defaults.requestTimeout,
  );

  const creator = getCreatorName(mw);

  /* *********************************** */
  /*       SYSTEM VARIABLE SECTION       */
  /* *********************************** */

  const zimOpts = {
    // Name to use for ZIM (content) creator
    creator,

    // ZIM publisher
    publisher: publisher || config.defaults.publisher,

    langIso2: 'en',
    langIso3: 'eng',

    // List of articles is maybe in a file
    articleList,

    mainPageId: customMainPage || '',
    name: customZimTitle || '',
    description: customZimDescription || '',
    tags: customZimTags || '',
    cacheDirectory: `${cacheDirectory || pathParser.resolve(process.cwd(), 'cac')}/`,

    // File where redirects might be save if --writeHtmlRedirects is not set
    redirectsCacheFile: null,

    // Directory wehre everything is saved at the end of the process
    outputDirectory,

    // Directory where temporary data are saved
    tmpDirectory,

    // Include fulltext index in ZIM file
    withZimFullTextIndex,

    // What is this?
    subTitle: '',
  };
  const zim = new Zim(config, zimOpts);

  // Temporary stub env for now to encapsulate state and pass around
  // where it is required. This might eventually take a different form
  // after refactoring is complete.
  const env = new OfflinerEnv(format, {
    zim,
    mw,
    logger,
    downloader,
    verbose,

    // Prefix part of the filename (radical)
    filenamePrefix: filenamePrefix || '',

    // If ZIM is built, should temporary HTML directory be kept
    keepHtml,

    // Should we keep ZIM file generation if ZIM file already exists
    resume,

    deflateTmpHtml,

    // How to write redirects
    writeHtmlRedirects,
  });

  const INFINITY_WIDTH = 9999999;
  const articleDetailXId = {};
  const webUrlHost = urlParser.parse(mw.webUrl).host;
  let parsoidContentType = 'html';
  const addNamespaces = _addNamespaces ? String(_addNamespaces).split(',').map((a: string) => Number(a)) : [];
  const articleListLines = articleList ? fs.readFileSync(zim.articleList).toString().split('\n') : [];

  if (!parsoidUrl) {
    if (localParsoid) {
      logger.log('Starting Parsoid');
      // Icky but necessary
      fs.writeFileSync(
        './localsettings.js',
        `
                exports.setup = function(parsoidConfig) {
                    parsoidConfig.setMwApi({
                        uri: '${mw.base + mw.apiPath}',
                    });
                };
                `,
        'utf8',
      );
      await parsoid
        .apiServiceWorker({
          appBasePath: './node_modules/parsoid',
          logger: console,
          config: {
            localsettings: '../../localsettings.js',
            parent: undefined,
          },
        })
        .then((_) => {
          fs.unlinkSync('./localsettings.js');
          logger.log('Parsoid Started Successfully');
        });
      parsoidUrl = `http://localhost:8000/${webUrlHost}/v3/page/pagebundle/`;
      parsoidContentType = 'json';
    } else {
      parsoidUrl = `${mw.apiUrl}action=visualeditor&format=json&paction=parse&page=`;
      parsoidContentType = 'json';
    }
  }

  /* ********************************* */
  /* RUNNING CODE ******************** */
  /* ********************************* */

  await checkDependencies(env);

  /* Setup redis client */
  const redis = new Redis(env, argv, config);

  /* Some helpers */
  function readTemplate(t) {
    return fs.readFileSync(pathParser.resolve(__dirname, '../res', t), 'utf-8');
  }
  const { dirs } = config.output;
  function cssPath(css) {
    return [dirs.style, dirs.styleModules, `${css.replace(/(\.css)?$/, '')}.css`].join('/');
  }
  function jsPath(js) {
    return [dirs.javascript, dirs.jsModules, `${js.replace(/(\.js)?$/, '')}.js`].join('/');
  }
  function genHeaderCSSLink(css) {
    return `<link href="${cssPath(css)}" rel="stylesheet" type="text/css" />`;
  }
  function genHeaderScript(js) {
    return `<script src="${jsPath(js)}"></script>`;
  }

  const cssLinks = config.output.cssResources.reduce((buf, css) => {
    return buf + genHeaderCSSLink(css);
  }, '');

  const jsScripts = config.output.jsResources.reduce((buf, js) => {
    return buf + genHeaderScript(js);
  }, '');

  /* Compile templates */
  const redirectTemplate = swig.compile(readTemplate(config.output.templates.redirects));
  const footerTemplate = swig.compile(readTemplate(config.output.templates.footer));
  const leadSectionTemplate = swig.compile(readTemplate(config.output.templates.lead_section_wrapper));
  const sectionTemplate = swig.compile(readTemplate(config.output.templates.section_wrapper));
  const subSectionTemplate = swig.compile(readTemplate(config.output.templates.subsection_wrapper));

  /* ********************************** */
  /* CONSTANT VARIABLE SECTION ******** */
  /* ********************************** */

  const genericJsModules = config.output.mw.js;
  const genericCssModules = config.output.mw.css;

  const mediaRegex = /^(.*\/)([^/]+)(\/)(\d+px-|)(.+?)(\.[A-Za-z0-9]{2,6}|)(\.[A-Za-z0-9]{2,6}|)$/;
  const htmlTemplateCode = readTemplate(config.output.templates.page)
    .replace('__CSS_LINKS__', cssLinks)
    .replace('__JS_SCRIPTS__', jsScripts);
<<<<<<< HEAD
  const htmlDesktopTemplateCode = readTemplate(config.output.templates.desktop);
  const articleListHomeTemplate = readTemplate(config.output.templates.articleListHomeTemplate);
=======
>>>>>>> cabd0445

  /* ********************************* */
  /* MEDIA RELATED QUEUES ************ */
  /* ********************************* */

  /* Setting up media optimization queue */
  const optimizationQueue = async.queue((file: any, finished) => {
    const { path } = file;

    function getOptimizationCommand(path, forcedType?) {
      const ext = pathParser.extname(path).split('.')[1] || '';
      const basename = path.substring(0, path.length - ext.length - 1) || '';
      const tmpExt = `.${U.randomString(5)}.${ext}`;
      let tmpPath = basename + tmpExt;
      const type = forcedType || ext;

      /* Escape paths */
      path = path.replace(/"/g, '\\"').replace(/\$/g, '\\$').replace(/`/g, '\\`');
      tmpPath = tmpPath.replace(/"/g, '\\"').replace(/\$/g, '\\$').replace(/`/g, '\\`');

      if (type === 'jpg' || type === 'jpeg' || type === 'JPG' || type === 'JPEG') {
        return `jpegoptim --strip-all --force --all-normal -m60 "${path}"`;
      }
      if (type === 'png' || type === 'PNG') {
        return (
          `pngquant --verbose --strip --nofs --force --ext="${tmpExt}" "${path}" &&\
          advdef -q -z -4 -i 5 "${tmpPath}" &&\
          if [ $(stat -c%s "${tmpPath}") -lt $(stat -c%s "${path}") ]; then mv "${tmpPath}" "${path}"; else rm "${tmpPath}"; fi`
        );
      }
      if (type === 'gif' || type === 'GIF') {
        return (
          `gifsicle --verbose --colors 64 -O3 "${path}" -o "${tmpPath}" &&\
          if [ $(stat -c%s "${tmpPath}") -lt $(stat -c%s "${path}") ]; then mv "${tmpPath}" "${path}"; else rm "${tmpPath}"; fi`
        );
      }
    }

    if (!path || !file.size) {
      finished();
      return;
    }

    fs.stat(path, (preOptimError, preOptimStats) => {
      if (preOptimError) {
        logger.error(`Failed to start to optim ${path} - file was probably deleted:`, preOptimError);
        finished();
        return;
      }

      let cmd = getOptimizationCommand(path);
      if (!cmd) {
        finished();
        return;
      }

      async.retry(
        5,
        (finished) => {
          logger.info(`Executing command : ${cmd}`);
          if (!cmd) {
            finished(null, 'No optim command, skipping file');
            return;
          }
          exec(cmd, (executionError) => {
            if (!executionError) {
              finished();
              return;
            }

            fs.stat(path, (postOptimError, postOptimStats) => {
              if (!postOptimError && postOptimStats.size > preOptimStats.size) {
                finished(null, true);
              } else if (!postOptimError && postOptimStats.size < preOptimStats.size) {
                finished('File to optim is smaller (before optim) than it should.');
              } else {
                exec(`file -b --mime-type "${path}"`, (error, stdout) => {
                  const type = stdout.replace(/image\//, '').replace(/[\n\r]/g, '');
                  cmd = getOptimizationCommand(path, type);
                  if (cmd) {
                    setTimeout(finished, 2000, executionError);
                  } else {
                    finished('Unable to find optimization command.');
                  }
                });
              }
            });
          });
        },
        (error, skip) => {
          if (error) {
            logger.warn(`Failed to optim ${path}, with size=${file.size} (${error})`);
          } else if (skip) {
            logger.info(`Optimization skipped for ${path}, with size='${file.size}, a better version was downloaded meanwhile.`);
          } else {
            logger.info(`Successfuly optimized ${path}`);
          }
          finished();
        },
      );
    });
  }, cpuCount * 2);

  /* Setting up the downloading queue */
  const downloadFileQueue = async.queue((url, finished) => {
    downloadFileAndCache(url, finished);
  }, speed * 5);

  /* Get ids */
  const redirectQueue = async.queue(async (articleId, finished) => {
    if (articleId) {
      logger.info(`Getting redirects for article ${articleId}...`);
      const url = mw.backlinkRedirectsQueryUrl(articleId);
      try {
        const { content } = await downloader.downloadContent(url);
        const body = content.toString();
        if (!JSON.parse(body).error) {
          const redirects = {};
          let redirectsCount = 0;
          const { pages } = JSON.parse(body).query;

          pages[Object.keys(pages)[0]].redirects.map((entry) => {
            const title = entry.title.replace(/ /g, mw.spaceDelimiter);
            redirects[title] = articleId;
            redirectsCount += 1;

            if (title === zim.mainPageId) {
              zim.mainPageId = articleId;
            }
          });

          logger.info(`${redirectsCount} redirect(s) found for ${articleId}`);
          redis.saveRedirects(redirectsCount, redirects, finished);
        } else {
          finished(JSON.parse(body).error);
        }
      } catch (err) {
        finished(err);
      }
    } else {
      finished();
    }
  }, speed * 3);

  /* ********************************* */
  /* GET CONTENT ********************* */
  /* ********************************* */

  await mw.login(downloader);

  await mw.getTextDirection(env, downloader);
  await mw.getSiteInfo(env, downloader);
  await zim.getSubTitle();
  await mw.getNamespaces(addNamespaces, downloader);
  await zim.createDirectories();
  await zim.prepareCache();
  await env.checkResume();
  await getArticleIds(redirectQueue);
  await cacheRedirects();

  await doSeries(
    env.dumps.map((dump) => {
      return () => doDump(env, dump);
    }),
  );

  if (skipCacheCleaning) {
    logger.log('Skipping cache cleaning...');
    await exec(`rm -f "${zim.cacheDirectory}ref"`);
  } else {
    logger.log('Cleaning cache');
    await exec(`find "${zim.cacheDirectory}" -type f -not -newer "${zim.cacheDirectory}ref" -exec rm {} \\;`);
  }

  function doDump(env: OfflinerEnv, dump: string) {
    logger.log('Starting a new dump...');
    env.nopic = dump.toString().search('nopic') >= 0;
    env.novid = dump.toString().search('novid') >= 0;
    env.nopdf = dump.toString().search('nopdf') >= 0;
    env.nozim = dump.toString().search('nozim') >= 0;
    env.nodet = dump.toString().search('nodet') >= 0;
    env.keepHtml = env.nozim || env.keepHtml;
    env.htmlRootPath = env.computeHtmlRootPath();

    return doSeries([
      () => zim.createSubDirectories(),
      () => saveStaticFiles(),
      () => saveStylesheet(),
      () => saveFavicon(),
      articleList ? () => getArticleThumbnails() : null,
      () => getMainPage(),
      env.writeHtmlRedirects ? () => saveHtmlRedirects() : null,
      () => saveArticles(dump),
      () => drainDownloadFileQueue(),
      () => drainOptimizationQueue(optimizationQueue),
      () => zim.buildZIM(),
      () => redis.delMediaDB(),
    ]);
  }

  await redis.flushDBs();
  await redis.quit();
  logger.log('Closing HTTP agents...');
  await closeAgents();

  logger.log('All dumping(s) finished with success.');

  /* ********************************* */
  /* FUNCTIONS *********************** */
  /* ********************************* */

  function closeAgents() {
    http.globalAgent.destroy();
    https.globalAgent.destroy();
    return Promise.resolve();
  }

  function getArticleThumbnails() {
    console.info(`Getting article thumbnails`);
    return new Promise((resolve, reject) => {
      let articleIndex = 0;
      let fetchedThumbnails = 0;
      async.whilst(
        () => articleIndex < articleListLines.length - 1 && fetchedThumbnails < 100,
        async (callback) => {
          const articleTitle = articleListLines[articleIndex];
          articleIndex++;
          const articleId = articleTitle.replace(/ /g, '_');
          const url = mw.imageQueryUrl(articleId);
          let imageUrl: string = null;
          try {
            const resp = await U.getJSON<any>(url);
            imageUrl = U.getFullUrl(webUrlHost, resp.query.pages[Object.keys(resp.query.pages)[0]].thumbnail.source);
          } catch (err) {
            console.warn(`Failed to get thumbnail url for article [${articleId}]: ${err.message}`);
            return callback();
          }
          downloadFileQueue.push(imageUrl);
          const internalSrc = getMediaUrl(imageUrl);
          console.log(`Got thumbnail url for article [${articleId}], reading from [${internalSrc}]`);
          articleDetailXId[articleId] = Object.assign(
            articleDetailXId[articleId] || {},
            { thumbnail: internalSrc },
          );
          fetchedThumbnails++;
          callback();
        },
        (error) => {
          if (error) {
            console.error('Failed to get all article thumbnails', error);
            reject({ message: `Failed to get all article thumbnails`, error });
          } else {
            resolve();
          }
        },
      );
    });
  }

  function saveStaticFiles() {
    return new Promise((resolve, reject) => {
      config.output.mainPageCssResources.forEach((css) => {
        try {
          fs.readFile(pathParser.resolve(__dirname, `../res/${css}.css`), (err, data) => fs.writeFile(pathParser.resolve(env.htmlRootPath, cssPath(css)), data, () => null));
        } catch (error) {
          console.error(`Could not create ${css} file : ${error}`);
        }
      });

      config.output.cssResources.forEach((css) => {
        try {
          fs.readFile(pathParser.resolve(__dirname, `../res/${css}.css`), (err, data) => fs.writeFile(pathParser.resolve(env.htmlRootPath, cssPath(css)), data, () => null));
        } catch (error) {
          logger.warn(`Could not create ${css} file : ${error}`);
        }
      });

      config.output.jsResources.forEach(function (js) {
        try {
          fs.readFile(pathParser.resolve(__dirname, `../res/${js}.js`), (err, data) =>
            fs.writeFile(pathParser.resolve(env.htmlRootPath, jsPath(js)), data, () => {
              const noop = 1;
            }),
          );
        } catch (error) {
          logger.warn(`Could not create ${js} file : ${error}`);
        }
      });
      resolve();
    });
  }

  function drainDownloadFileQueue() {
    return new Promise((resolve, reject) => {
      logger.log(`${downloadFileQueue.length()} files still to be downloaded.`);
      async.doWhilst(
        (doneWait) => {
          if (downloadFileQueue.idle()) {
            logger.log('Process still downloading images...');
          }
          setTimeout(doneWait, 1000);
        },
        () => !downloadFileQueue.idle(),
        () => {
          const drainBackup = downloadFileQueue.drain;
          downloadFileQueue.drain = function (error) {
            if (error) {
              reject(`Error by downloading images ${error}`);
            } else {
              if (downloadFileQueue.length() === 0) {
                logger.log('All images successfuly downloaded');
                downloadFileQueue.drain = drainBackup;
                resolve();
              }
            }
          } as any;
          downloadFileQueue.push('');
        },
      );
    });
  }

  function drainOptimizationQueue(optimizationQueue) {
    return new Promise((resolve, reject) => {
      logger.log(`${optimizationQueue.length()} images still to be optimized.`);
      async.doWhilst(
        (doneWait) => {
          if (optimizationQueue.idle()) {
            logger.log('Process still optimizing images...');
          }
          setTimeout(doneWait, 1000);
        },
        () => !optimizationQueue.idle(),
        () => {
          const drainBackup = optimizationQueue.drain;
          optimizationQueue.drain = function (error) {
            if (error) {
              reject(`Error by optimizing images ${error}`);
            } else {
              if (optimizationQueue.length() === 0) {
                logger.log('All images successfuly optimized');
                optimizationQueue.drain = drainBackup;
                resolve();
              }
            }
          } as any;
          optimizationQueue.push({ path: '', size: 0 });
        },
      );
    });
  }

  function cacheRedirects() {
    logger.log('Reset redirects cache file (or create it)');
    fs.openSync(zim.redirectsCacheFile, 'w');

    logger.log('Caching redirects...');
    function cacheRedirect(redirectId, finished) {
      redis.getRedirect(redirectId, finished, (target) => {
        logger.info(`Caching redirect ${redirectId} (to ${target})...`);
        const line = 'A\t'
          + `${env.getArticleBase(redirectId)}\t`
          + `${redirectId.replace(/_/g, ' ')}\t`
          + `${env.getArticleBase(target, false)}\n`;
        fs.appendFile(zim.redirectsCacheFile, line, finished);
      });
    }

    return redis.processAllRedirects(speed, cacheRedirect,
      'Unable to cache a redirect',
      'All redirects were cached successfuly.',
    );
  }

  function saveHtmlRedirects() {
    logger.log('Saving HTML redirects...');

    function saveHtmlRedirect(redirectId, finished) {
      redis.getRedirect(redirectId, finished, (target) => {
        logger.info(`Writing HTML redirect ${redirectId} (to ${target})...`);
        const data = redirectTemplate({
          target: env.getArticleUrl(target),
          title: redirectId.replace(/_/g, ' '),
        });
        if (env.deflateTmpHtml) {
          zlib.deflate(data, (error, deflatedHtml) => {
            fs.writeFile(env.getArticlePath(redirectId), deflatedHtml, finished);
          });
        } else {
          fs.writeFile(env.getArticlePath(redirectId), data, finished);
        }
      });
    }

    return redis.processAllRedirects(
      speed,
      saveHtmlRedirect,
      'Unable to save a HTML redirect',
      'All redirects were saved successfuly as HTML files.',
    );
  }

  function saveArticles(dump) {
    return new Promise((resolve, reject) => {
      // these vars will store the list of js and css dependencies for the article we are downloading. they are populated in storeDependencies and used in setFooter
      let jsConfigVars: string | RegExpExecArray = '';
      let jsDependenciesList = [];
      let styleDependenciesList = [];

      function parseHtml(html, articleId, finished) {
        try {
          finished(null, domino.createDocument(html), articleId);
        } catch (error) {
          finished({ message: `Crash while parsing ${articleId}`, error });
        }
      }

      function storeDependencies(parsoidDoc, articleId, finished) {
        const articleApiUrl = mw.articleApiUrl(articleId);

        fetch(articleApiUrl, {
          headers: { Accept: 'application/json' },
          method: 'GET',
        })
          .then((response) => response.json())
          .then(({
            parse: {
              modules, modulescripts, modulestyles, headhtml,
            },
          }) => {
            jsDependenciesList = genericJsModules.concat(modules, modulescripts).filter((a) => a);
            styleDependenciesList = [].concat(modules, modulestyles, genericCssModules).filter((a) => a);

            styleDependenciesList = styleDependenciesList.filter(
              (oneStyleDep) => !contains(config.filters.blackListCssModules, oneStyleDep),
            );

            logger.info(`Js dependencies of ${articleId} : ${jsDependenciesList}`);
            logger.info(`Css dependencies of ${articleId} : ${styleDependenciesList}`);

            const allDependenciesWithType = [
              { type: 'js', moduleList: jsDependenciesList },
              { type: 'css', moduleList: styleDependenciesList },
            ];

            allDependenciesWithType.forEach(({ type, moduleList }) => moduleList.forEach((oneModule) => downloadAndSaveModule(oneModule, type as any)));

            // Saving, as a js module, the jsconfigvars that are set in the header of a wikipedia page
            // the script below extracts the config with a regex executed on the page header returned from the api
            const scriptTags = domino.createDocument(`${headhtml['*']}</body></html>`).getElementsByTagName('script');
            const regex = /mw\.config\.set\(\{.*?\}\);/mg;
            // tslint:disable-next-line:prefer-for-of
            for (let i = 0; i < scriptTags.length; i += 1) {
              if (scriptTags[i].text.includes('mw.config.set')) {
                jsConfigVars = regex.exec(scriptTags[i].text);
              }
            }
            jsConfigVars = `(window.RLQ=window.RLQ||[]).push(function() {${jsConfigVars}});`;
            jsConfigVars = jsConfigVars.replace('nosuchaction', 'view'); // to replace the wgAction config that is set to 'nosuchaction' from api but should be 'view'
            try {
              fs.writeFileSync(pathParser.resolve(env.htmlRootPath, jsPath('jsConfigVars')), jsConfigVars);
              logger.log(`created dep jsConfigVars.js for article ${articleId}`);
            } catch (e) {
              logger.warn('Error writing file', e);
            }

            finished(null, parsoidDoc, articleId);
          })
          .catch((e) => {
            logger.warn(`Error fetching api.php for ${articleApiUrl} ${e}`);
            finished(null, parsoidDoc, articleId); // calling finished here will allow zim generation to continue event if an article doesn't properly get its modules
          });

        function downloadAndSaveModule(module, type: 'js' | 'css') {
          // param :
          //   module : string : the name of the module
          //   moduleUri : string : the path where the module will be saved into the zim
          //   type : string : either 'js' or 'css'
          // this function save a key into redis db in the form of module.type -> moduleUri
          // return :
          //   a promise resolving 1 if data has been succesfully saved or resolving 0 if data was already in redis

          // the 2 variable functions below are a hack to call startUp() (from module startup) when the 3 generic dependencies (startup, jquery, mediawiki) are loaded.
          // on wikipedia, startUp() is called in the callback of the call to load.php to dl jquery and mediawiki but since load.php cannot be called in offline,
          // this hack calls startUp() when custom event fireStartUp is received. Which is dispatched when module mediawiki has finished loading
          function hackStartUpModule(jsCode) {
            return jsCode.replace(
              'script=document.createElement(\'script\');',
              `
                        document.body.addEventListener('fireStartUp', function () { startUp() }, false);
                        return;
                        script=document.createElement('script');`,
            );
          }
          function hackMediaWikiModule(jsCode) {
            jsCode += `(function () {
                const startUpEvent = new CustomEvent('fireStartUp');
                document.body.dispatchEvent(startUpEvent);
            })()`;
            return jsCode;
          }

          let moduleUri;
          let apiParameterOnly;
          if (type === 'js') {
            moduleUri = pathParser.resolve(env.htmlRootPath, jsPath(module));
            apiParameterOnly = 'scripts';
          } else if (type === 'css') {
            moduleUri = pathParser.resolve(env.htmlRootPath, cssPath(module));
            apiParameterOnly = 'styles';
          }

<<<<<<< HEAD
          // console.info(`Getting [${type}] module [${module}]`);
=======
          logger.info(`Getting [${type}] module [${module}]`);
>>>>>>> cabd0445
          const moduleApiUrl = encodeURI(
            `${mw.base}w/load.php?debug=false&lang=en&modules=${module}&only=${apiParameterOnly}&skin=vector&version=&*`,
          );
          return redis.saveModuleIfNotExists(dump, module, moduleUri, type)
            .then((redisResult) => {
              if (redisResult === 1) {
                return fetch(moduleApiUrl, {
                  method: 'GET',
                  headers: { Accept: 'text/plain' },
                })
                  .then((response) => response.text())
                  .then((text) => {
                    if (module === 'startup' && type === 'js') {
                      text = hackStartUpModule(text);
                    } else if (module === 'mediawiki' && type === 'js') {
                      text = hackMediaWikiModule(text);
                    }

                    try {
                      fs.writeFileSync(moduleUri, text);
                      logger.info(`created dep ${module} for article ${articleId}`);
                    } catch (e) {
                      logger.warn(`Error writing file ${moduleUri} ${e}`);
                    }
                  })
                  .catch((e) => logger.warn(`Error fetching load.php for ${articleId} ${e}`));
              } else {
                return Promise.resolve();
              }
            })
            .catch((e) => logger.error(e));
        }
      }

      function treatMedias(parsoidDoc, articleId, finished) {
        /* Clean/rewrite image tags */
        const imgs = parsoidDoc.getElementsByTagName('img');
        const videos = Array.from(parsoidDoc.getElementsByTagName('video'));
        const srcCache = {};

        videos.forEach((videoEl: DominoElement) => {
          // Worth noting:
          // Video tags are used for audio files too (as opposed to the audio tag)
          // When it's only audio, there will be a single OGG file
          // For video, we get multiple SOURCE tages with different resolutions

          const posterUrl = videoEl.getAttribute('poster');
          const videoPosterUrl = U.getFullUrl(webUrlHost, posterUrl);
          const newVideoPosterUrl = getMediaUrl(videoPosterUrl);
          let videoSources: any[] = Array.from(videoEl.children).filter((child: any) => child.tagName === 'SOURCE');

          // Firefox is not able to display correctly <video> nodes with a height < 40.
          // In that case the controls are not displayed.
          if (videoEl.getAttribute('height') && videoEl.getAttribute('height') < 40) {
            videoEl.setAttribute('height', '40');
          }

          // Always show controls
          videoEl.setAttribute('controls', '40');

          if (env.nopic || env.novid || env.nodet) {
            DU.deleteNode(videoEl);
            return;
          }

          if (posterUrl) { videoEl.setAttribute('poster', newVideoPosterUrl); }
          videoEl.removeAttribute('resource');

          if (!srcCache.hasOwnProperty(videoPosterUrl)) {
            srcCache[videoPosterUrl] = true;
            downloadFileQueue.push(videoPosterUrl);
          }

          function byWidthXHeight(a, b) {
            // If there is no width/height, it counts as zero, probably best?
            // Sometimes (pure audio) there will only be one item
            // Sometimes (pure audio) there won't be width/height
            const aWidth = Number(a.getAttribute('data-file-width') || a.getAttribute('data-width') || 0);
            const aHeight = Number(a.getAttribute('data-file-height') || a.getAttribute('data-height') || 0);
            const bWidth = Number(b.getAttribute('data-file-width') || b.getAttribute('data-width') || 0);
            const bHeight = Number(b.getAttribute('data-file-height') || b.getAttribute('data-height') || 0);

            const aVal = aWidth * aHeight;
            const bVal = bWidth * bHeight;
            return aVal > bVal ? 1 : -1;
          }

          videoSources = videoSources.sort(byWidthXHeight);

          const sourcesToRemove = videoSources.slice(1); // All but first

          sourcesToRemove.forEach(DU.deleteNode);

          const sourceEl = videoSources[0]; // Use first source (smallest resolution)
          const sourceUrl = U.getFullUrl(webUrlHost, sourceEl.getAttribute('src'));
          const newUrl = getMediaUrl(sourceUrl);

          if (!newUrl) {
            DU.deleteNode(sourceEl);
            return;
          }

          /* Download content, but avoid duplicate calls */
          if (!srcCache.hasOwnProperty(sourceUrl)) {
            srcCache[sourceUrl] = true;
            downloadFileQueue.push(sourceUrl);
          }

          sourceEl.setAttribute('src', newUrl);
        });

        // tslint:disable-next-line:prefer-for-of
        for (let i = 0; i < imgs.length; i += 1) {
          const img = imgs[i];
          const imageNodeClass = img.getAttribute('class') || '';

          if (
            (!env.nopic
              || imageNodeClass.search('mwe-math-fallback-image-inline') >= 0
              || img.getAttribute('typeof') === 'mw:Extension/math')
            && img.getAttribute('src')
            && img.getAttribute('src').indexOf('./Special:FilePath/') !== 0
          ) {
            /* Remove image link */
            const linkNode = img.parentNode;
            if (linkNode.tagName === 'A') {
              /* Check if the target is mirrored */
              const href = linkNode.getAttribute('href') || '';
              const title = mw.extractPageTitleFromHref(href);
              const keepLink = title && isMirrored(title);

              /* Under certain condition it seems that this is possible
                               * to have parentNode == undefined, in this case this
                               * seems preferable to remove the whole link+content than
                               * keeping a wrong link. See for example this url
                               * http://parsoid.wmflabs.org/ko/%EC%9D%B4%ED%9C%98%EC%86%8C */
              if (!keepLink) {
                if (linkNode.parentNode) {
                  linkNode.parentNode.replaceChild(img, linkNode);
                } else {
                  DU.deleteNode(img);
                }
              }
            }

            /* Rewrite image src attribute */
            if (img) {
              const src = U.getFullUrl(webUrlHost, img.getAttribute('src'));
              const newSrc = getMediaUrl(src);

              if (newSrc) {
                /* Download image, but avoid duplicate calls */
                if (!srcCache.hasOwnProperty(src)) {
                  srcCache[src] = true;
                  downloadFileQueue.push(src);
                }

                /* Change image source attribute to point to the local image */
                img.setAttribute('src', newSrc);

                /* Remove useless 'resource' attribute */
                img.removeAttribute('resource');

                /* Remove srcset */
                img.removeAttribute('srcset');
              } else {
                DU.deleteNode(img);
              }
            }
          } else {
            DU.deleteNode(img);
          }
        }

        /* Improve image frames */
        const figures = parsoidDoc.getElementsByTagName('figure');
        const spans = parsoidDoc.querySelectorAll('span[typeof=mw:Image/Frameless]');
        const imageNodes = Array.prototype.slice.call(figures).concat(Array.prototype.slice.call(spans));
        // tslint:disable-next-line:prefer-for-of
        for (let i = 0; i < imageNodes.length; i += 1) {
          const imageNode = imageNodes[i];
          let image;
          const numImages = imageNode.getElementsByTagName('img').length;
          const numVideos = imageNode.getElementsByTagName('video').length;
          if (numImages) {
            image = imageNode.getElementsByTagName('img')[0];
          } else if (numVideos) {
            image = imageNode.getElementsByTagName('video')[0];
          }
          const isStillLinked = image && image.parentNode && image.parentNode.tagName === 'A';

          if (!env.nopic && imageNode && image) {
            const imageNodeClass = imageNode.getAttribute('class') || ''; // imageNodeClass already defined
            const imageNodeTypeof = imageNode.getAttribute('typeof') || '';

            const descriptions = imageNode.getElementsByTagName('figcaption');
            const description = descriptions.length > 0 ? descriptions[0] : undefined;
            const imageWidth = parseInt(image.getAttribute('width'), 10);

            let thumbDiv = parsoidDoc.createElement('div');
            thumbDiv.setAttribute('class', 'thumb');
            if (imageNodeClass.search('mw-halign-right') >= 0) {
              DU.appendToAttr(thumbDiv, 'class', 'tright');
            } else if (imageNodeClass.search('mw-halign-left') >= 0) {
              DU.appendToAttr(thumbDiv, 'class', 'tleft');
            } else if (imageNodeClass.search('mw-halign-center') >= 0) {
              DU.appendToAttr(thumbDiv, 'class', 'tnone');
              const centerDiv = parsoidDoc.createElement('center');
              centerDiv.appendChild(thumbDiv);
              thumbDiv = centerDiv;
            } else {
              const revAutoAlign = env.ltr ? 'right' : 'left';
              DU.appendToAttr(thumbDiv, 'class', `t${revAutoAlign}`);
            }

            const thumbinnerDiv = parsoidDoc.createElement('div');
            thumbinnerDiv.setAttribute('class', 'thumbinner');
            thumbinnerDiv.setAttribute('style', `width:${imageWidth + 2}px`);

            const thumbcaptionDiv = parsoidDoc.createElement('div');
            thumbcaptionDiv.setAttribute('class', 'thumbcaption');
            const autoAlign = env.ltr ? 'left' : 'right';
            thumbcaptionDiv.setAttribute('style', `text-align: ${autoAlign}`);
            if (description) {
              thumbcaptionDiv.innerHTML = description.innerHTML;
            }

            thumbinnerDiv.appendChild(isStillLinked ? image.parentNode : image);
            thumbinnerDiv.appendChild(thumbcaptionDiv);
            thumbDiv.appendChild(thumbinnerDiv);

            imageNode.parentNode.replaceChild(thumbDiv, imageNode);
          } else {
            DU.deleteNode(imageNode);
          }
        }

        finished(null, parsoidDoc, articleId);
      }

      function rewriteUrls(parsoidDoc, articleId, finished) {
        /* Go through all links */
        const as = parsoidDoc.getElementsByTagName('a');
        const areas = parsoidDoc.getElementsByTagName('area');
        const linkNodes = Array.prototype.slice.call(as).concat(Array.prototype.slice.call(areas));

        function removeLinksToUnmirroredArticles(linkNode, href, cb) {
          const title = mw.extractPageTitleFromHref(href);
          if (!title) {
            setImmediate(() => cb());
            return;
          }

          if (isMirrored(title)) {
            /* Deal with local anchor */
            const localAnchor = href.lastIndexOf('#') === -1 ? '' : href.substr(href.lastIndexOf('#'));
            linkNode.setAttribute('href', env.getArticleUrl(title) + localAnchor);
            setImmediate(() => cb());
          } else {
            redis.processRedirectIfExists(title, (res) => {
              if (res) {
                linkNode.setAttribute('href', env.getArticleUrl(title));
              } else {
                U.migrateChildren(linkNode, linkNode.parentNode, linkNode);
                linkNode.parentNode.removeChild(linkNode);
              }
              setImmediate(() => cb());
            });
          }
        }

        function rewriteUrl(linkNode, finished) {
          const rel = linkNode.getAttribute('rel');
          let href = linkNode.getAttribute('href') || '';

          if (!href) {
            DU.deleteNode(linkNode);
            setImmediate(() => finished());
          } else if (href.substring(0, 1) === '#') {
            setImmediate(() => finished());
          } else {
            /* Deal with custom geo. URL replacement, for example:
             * http://maps.wikivoyage-ev.org/w/poimap2.php?lat=44.5044943&lon=34.1969633&zoom=15&layer=M&lang=ru&name=%D0%9C%D0%B0%D1%81%D1%81%D0%B0%D0%BD%D0%B4%D1%80%D0%B0
             * http://tools.wmflabs.org/geohack/geohack.php?language=fr&pagename=Tour_Eiffel&params=48.85825_N_2.2945_E_type:landmark_region:fr
             */
            if (rel !== 'mw:WikiLink') {
              let lat;
              let lon;
              if (/poimap2\.php/i.test(href)) {
                const hrefQuery = urlParser.parse(href, true).query;
                lat = parseFloat(hrefQuery.lat as string);
                lon = parseFloat(hrefQuery.lon as string);
              } else if (/geohack\.php/i.test(href)) {
                let { params } = urlParser.parse(href, true).query;

                /* "params" might be an array, try to detect the geo localization one */
                if (params instanceof Array) {
                  let i = 0;
                  while (params[i] && isNaN(+params[i][0])) {
                    i += 1;
                  }
                  params = params[i];
                }

                if (params) {
                  // see https://bitbucket.org/magnusmanske/geohack/src public_html geo_param.php
                  const pieces = params.toUpperCase().split('_');
                  const semiPieces = pieces.length > 0 ? pieces[0].split(';') : undefined;
                  if (semiPieces && semiPieces.length === 2) {
                    [lat, lon] = semiPieces;
                  } else {
                    const factors = [1, 60, 3600];
                    let offs = 0;

                    const deg = (hemiHash) => {
                      let out = 0;
                      let hemiSign = 0;
                      for (let i = 0; i < 4 && i + offs < pieces.length; i += 1) {
                        const v = pieces[i + offs];
                        hemiSign = hemiHash[v];
                        if (hemiSign) {
                          offs = i + 1;
                          break;
                        }
                        out += +v / factors[i];
                      }
                      return out * hemiSign;
                    };

                    lat = deg({ N: 1, S: -1 });
                    lon = deg({ E: 1, W: -1, O: 1 });
                  }
                }
              } else if (/Special:Map/i.test(href)) {
                const parts = href.split('/');
                lat = parts[4];
                lon = parts[5];
              } else if (rel === 'mw:MediaLink') {
                if (!env.nopdf && /\.pdf/i.test(href)) {
                  try {
                    linkNode.setAttribute('href', getMediaUrl(href));
                    downloadFileQueue.push(href);
                  } catch (err) {
                    logger.warn('Error parsing url:', err);
                    DU.deleteNode(linkNode);
                  }
                }
              }

              if (!isNaN(lat) && !isNaN(lon)) {
                href = `geo:${lat},${lon}`;
                linkNode.setAttribute('href', href);
              }
            }

            if (rel) { // This is Parsoid HTML
              /* Add 'external' class to interwiki links */
              if (rel === 'mw:WikiLink/Interwiki') {
                DU.appendToAttr(linkNode, 'class', 'external');
              }

              /* Check if the link is "valid" */
              if (!href) {
                return finished({ message: `No href attribute in the following code, in article ${articleId}\n${linkNode.outerHTML}` });
              }

              /* Rewrite external links starting with // */
              if (rel.substring(0, 10) === 'mw:ExtLink' || rel === 'nofollow') {
                if (href.substring(0, 1) === '/') {
                  linkNode.setAttribute('href', U.getFullUrl(webUrlHost, href));
                } else if (href.substring(0, 2) === './') {
                  U.migrateChildren(linkNode, linkNode.parentNode, linkNode);
                  linkNode.parentNode.removeChild(linkNode);
                }
                setImmediate(() => finished());
              } else if (rel === 'mw:WikiLink' || rel === 'mw:referencedBy') {
                removeLinksToUnmirroredArticles(linkNode, href, finished);
              } else {
                setImmediate(() => finished());
              }
            } else { // This is MediaWiki HTML
              removeLinksToUnmirroredArticles(linkNode, href, finished);
            }
          }
        }

        async.eachLimit(linkNodes, speed, rewriteUrl, (error) => {
          finished(error && { message: `Problem rewriting urls`, error }, parsoidDoc, articleId);
        });
      }

      function applyOtherTreatments(parsoidDoc, articleId, finished) {
        const filtersConfig = config.filters;

        /* Don't need <link> and <input> tags */
        const nodesToDelete: Array<{ class?: string, tag?: string, filter?: (n) => boolean }> = [{ tag: 'link' }, { tag: 'input' }];

        /* Remove "map" tags if necessary */
        if (env.nopic) {
          nodesToDelete.push({ tag: 'map' });
        }

        /* Remove useless DOM nodes without children */
        function emptyChildFilter(n) {
          return !n.innerHTML;
        }
        nodesToDelete.push({ tag: 'li', filter: emptyChildFilter });
        nodesToDelete.push({ tag: 'span', filter: emptyChildFilter });

        /* Remove gallery boxes if pics need stripping of if it doesn't have thumbs */
        nodesToDelete.push({
          class: 'gallerybox',
          filter(n) {
            return !n.getElementsByTagName('img').length
              && !n.getElementsByTagName('audio').length
              && !n.getElementsByTagName('video').length;
          },
        });
        nodesToDelete.push({
          class: 'gallery',
          filter(n) {
            return !n.getElementsByClassName('gallerybox').length;
          },
        });

        /* Remove element with black listed CSS classes */
        filtersConfig.cssClassBlackList.forEach((classname) => {
          nodesToDelete.push({ class: classname });
        });

        if (env.nodet) {
          filtersConfig.nodetCssClassBlackList.forEach((classname) => {
            nodesToDelete.push({ class: classname });
          });
        }

        /* Remove element with black listed CSS classes and no link */
        filtersConfig.cssClassBlackListIfNoLink.forEach((classname) => {
          nodesToDelete.push({
            class: classname,
            filter(n) {
              return n.getElementsByTagName('a').length === 0;
            },
          });
        });

        /* Delete them all */
        nodesToDelete.forEach((t) => {
          let nodes;
          if (t.tag) {
            nodes = parsoidDoc.getElementsByTagName(t.tag);
          } else if (t.class) {
            nodes = parsoidDoc.getElementsByClassName(t.class);
          } else {
            return; /* throw error? */
          }

          const f = t.filter;
          // tslint:disable-next-line:prefer-for-of
          for (let i = 0; i < nodes.length; i += 1) {
            if (!f || f(nodes[i])) {
              DU.deleteNode(nodes[i]);
            }
          }
        });

        /* Go through all reference calls */
        const spans = parsoidDoc.getElementsByTagName('span');
        // tslint:disable-next-line:prefer-for-of
        for (let i = 0; i < spans.length; i += 1) {
          const span = spans[i];
          const rel = span.getAttribute('rel');
          if (rel === 'dc:references') {
            const sup = parsoidDoc.createElement('sup');
            if (span.innerHTML) {
              sup.id = span.id;
              sup.innerHTML = span.innerHTML;
              span.parentNode.replaceChild(sup, span);
            } else {
              DU.deleteNode(span);
            }
          }
        }

        /* Remove element with id in the blacklist */
        filtersConfig.idBlackList.forEach((id) => {
          const node = parsoidDoc.getElementById(id);
          if (node) {
            DU.deleteNode(node);
          }
        });

        /* Force display of element with that CSS class */
        filtersConfig.cssClassDisplayList.map((classname) => {
          const nodes = parsoidDoc.getElementsByClassName(classname);
          // tslint:disable-next-line:prefer-for-of
          for (let i = 0; i < nodes.length; i += 1) {
            nodes[i].style.removeProperty('display');
          }
        });

        /* Remove empty paragraphs */
        if (!keepEmptyParagraphs) {
          for (let level = 5; level > 0; level--) {
            const paragraphNodes = parsoidDoc.getElementsByTagName(`h${level}`);
            // tslint:disable-next-line:prefer-for-of
            for (let i = 0; i < paragraphNodes.length; i += 1) {
              const paragraphNode = paragraphNodes[i];
              const nextElementNode = DU.nextElementSibling(paragraphNode);

              /* No nodes */
              if (!nextElementNode) {
                DU.deleteNode(paragraphNode);
              } else {
                /* Delete if nextElementNode is a paragraph with <= level */
                const nextElementNodeTag = nextElementNode.tagName.toLowerCase();
                if (
                  nextElementNodeTag.length > 1
                  && nextElementNodeTag[0] === 'h'
                  && !isNaN(nextElementNodeTag[1])
                  && nextElementNodeTag[1] <= level
                ) {
                  DU.deleteNode(paragraphNode);
                }
              }
            }
          }
        }

        /* Clean the DOM of all uncessary code */
        const allNodes = parsoidDoc.getElementsByTagName('*');
        // tslint:disable-next-line:prefer-for-of
        for (let i = 0; i < allNodes.length; i += 1) {
          const node = allNodes[i];
          node.removeAttribute('data-parsoid');
          node.removeAttribute('typeof');
          node.removeAttribute('about');
          node.removeAttribute('data-mw');

          if (node.getAttribute('rel') && node.getAttribute('rel').substr(0, 3) === 'mw:') {
            node.removeAttribute('rel');
          }

          /* Remove a few css calls */
          filtersConfig.cssClassCallsBlackList.map((classname) => {
            if (node.getAttribute('class')) {
              node.setAttribute('class', node.getAttribute('class').replace(classname, ''));
            }
          });
        }

        finished(null, parsoidDoc, articleId);
      }

      function setFooter(parsoidDoc, articleId, finished) {
        const htmlTemplateDoc = domino.createDocument(
          htmlTemplateCode
            .replace('__ARTICLE_CONFIGVARS_LIST__', jsConfigVars !== '' ? genHeaderScript('jsConfigVars') : '')
            .replace(
              '__ARTICLE_JS_LIST__',
              jsDependenciesList.length !== 0
                ? jsDependenciesList.map((oneJsDep) => genHeaderScript(oneJsDep)).join('\n')
                : '',
            )
            .replace(
              '__ARTICLE_CSS_LIST__',
              styleDependenciesList.length !== 0
                ? styleDependenciesList.map((oneCssDep) => genHeaderCSSLink(oneCssDep)).join('\n')
                : '',
            ),
        );

        /* Create final document by merging template and parsoid documents */
        htmlTemplateDoc.getElementById('mw-content-text').style.setProperty('direction', env.ltr ? 'ltr' : 'rtl');
        htmlTemplateDoc.getElementById('mw-content-text').innerHTML = parsoidDoc.getElementsByTagName('body')[
          0
        ].innerHTML;

        /* Title */
        htmlTemplateDoc.getElementsByTagName('title')[0].innerHTML = htmlTemplateDoc.getElementById('title_0')
          ? htmlTemplateDoc.getElementById('title_0').textContent
          : articleId.replace(/_/g, ' ');
        DU.deleteNode(htmlTemplateDoc.getElementById('titleHeading'));

        /* Subpage */
        if (isSubpage(articleId) && zim.mainPageId !== articleId) {
          const headingNode = htmlTemplateDoc.getElementById('mw-content-text');
          const subpagesNode = htmlTemplateDoc.createElement('span');
          const parents = articleId.split('/');
          parents.pop();
          let subpages = '';
          let parentPath = '';
          parents.map((parent) => {
            const label = parent.replace(/_/g, ' ');
            const isParentMirrored = isMirrored(parentPath + parent);
            subpages
              += `&lt; ${
              isParentMirrored
                ? `<a href="${env.getArticleUrl(parentPath + parent)}" title="${label}">`
                : ''
              }${label
              }${isParentMirrored ? '</a> ' : ' '}`;
            parentPath += `${parent}/`;
          });
          subpagesNode.innerHTML = subpages;
          subpagesNode.setAttribute('class', 'subpages');
          headingNode.parentNode.insertBefore(subpagesNode, headingNode);
        }

        /* Set footer */
        const div = htmlTemplateDoc.createElement('div');
        const { oldId } = articleDetailXId[articleId];
        redis.getArticle(articleId, (error, detailsJson) => {
          if (error) {
            finished({ message: `Unable to get the details from redis for article ${articleId}`, error });
          } else {
            /* Is seems that sporadically this goes wrong */
            const details = JSON.parse(detailsJson);

            /* Revision date */
            const timestamp = details.t;
            const date = new Date(timestamp * 1000);
            div.innerHTML = footerTemplate({
              articleId: encodeURIComponent(articleId),
              webUrl: mw.webUrl,
              creator: zim.creator,
              oldId,
              date: date.toISOString().substring(0, 10),
            });
            htmlTemplateDoc.getElementById('mw-content-text').appendChild(div);
            addNoIndexCommentToElement(div);

            /* Geo-coordinates */
            const geoCoordinates = details.g;
            if (geoCoordinates) {
              const metaNode = htmlTemplateDoc.createElement('meta');
              metaNode.name = 'geo.position';
              metaNode.content = geoCoordinates; // latitude + ';' + longitude;
              htmlTemplateDoc.getElementsByTagName('head')[0].appendChild(metaNode);
            }

            finished(null, htmlTemplateDoc, articleId);
          }
        });
      }

      function writeArticle(doc, articleId, finished) {
        logger.log(`Saving article ${articleId}...`);
        let html = doc.documentElement.outerHTML;

        if (minifyHtml) {
          html = htmlMinifier.minify(html, {
            removeComments: true,
            conservativeCollapse: true,
            collapseBooleanAttributes: true,
            removeRedundantAttributes: true,
            removeEmptyAttributes: true,
            minifyCSS: true,
          });
        }

        if (env.deflateTmpHtml) {
          zlib.deflate(html, (error, deflatedHtml) => {
            fs.writeFile(env.getArticlePath(articleId), deflatedHtml, finished);
          });
        } else {
          fs.writeFile(env.getArticlePath(articleId), html, finished);
        }
      }

      function saveArticle(articleId, finished) {
        let html = '';
        const articleApiUrl = `${mw.base}api/rest_v1/page/mobile-sections/${encodeURIComponent(articleId)}`;
        logger.log(`Getting (mobile) article from ${articleApiUrl}`);
        fetch(articleApiUrl, {
          method: 'GET',
          headers: { Accept: 'application/json' },
        })
          .then((response) => response.json())
          .then((json) => {
            // set the first section (open by default)
            html += leadSectionTemplate({
              lead_display_title: json.lead.displaytitle,
              lead_section_text: json.lead.sections[0].text,
            });
<<<<<<< HEAD
        } else {
          const articleUrl = parsoidUrl
            + encodeURIComponent(articleId)
            + (parsoidUrl.indexOf('/rest') < 0 ? `${parsoidUrl.indexOf('?') < 0 ? '?' : '&'}oldid=` : '/')
            + articleDetailXId[articleId].oldId;
          logger.log(`Getting (desktop) article from ${articleUrl}`);
          setTimeout(
            skipHtmlCache || articleId === zim.mainPageId
              ? downloader.downloadContent.bind(downloader)
              : downloadContentAndCache,
            downloadFileQueue.length() + optimizationQueue.length(),
            articleUrl,
            (content) => {
              let json;
              if (parsoidContentType === 'json') {
                try {
                  json = JSON.parse(content.toString());
                } catch (e) {
                  // TODO: Figure out why this is happening
                  html = content.toString();
                  console.error(e);
=======

            // set all other section (closed by default)
            if (!env.nodet) {
              json.remaining.sections.forEach((oneSection, i) => {
                if (i === 0 && oneSection.toclevel !== 1) { // We need at least one Top Level Section
                  html += sectionTemplate({
                    section_index: i,
                    section_id: i,
                    section_anchor: 'TopLevelSection',
                    section_line: 'Disambiguation',
                    section_text: '',
                  });
>>>>>>> cabd0445
                }

                // if below is to test if we need to nest a subsections into a section
                if (oneSection.toclevel === 1) {
                  html = html.replace(`__SUB_LEVEL_SECTION_${oneSection.id - 1}__`, ''); // remove unused anchor for subsection
                  html += sectionTemplate({
                    section_index: i + 1,
                    section_id: oneSection.id,
                    section_anchor: oneSection.anchor,
                    section_line: oneSection.line,
                    section_text: oneSection.text,
                  });
                } else {
                  const replacement = subSectionTemplate({
                    section_index: i + 1,
                    section_toclevel: oneSection.toclevel + 1,
                    section_id: oneSection.id,
                    section_anchor: oneSection.anchor,
                    section_line: oneSection.line,
                    section_text: oneSection.text,
                  });
                  html = html.replace(`__SUB_LEVEL_SECTION_${oneSection.id - 1}__`, replacement);
                }
              });
            }

            html = html.replace(`__SUB_LEVEL_SECTION_${json.remaining.sections.length}__`, ''); // remove the last subcestion anchor (all other anchor are removed in the forEach)
            buildArticleFromApiData();
          })
          .catch((e) => {
            console.error(`Error handling json response from api. ${e}`);
            buildArticleFromApiData();
          });

        function buildArticleFromApiData() {
          if (html) {
            const articlePath = env.getArticlePath(articleId);
            const prepareAndSaveArticle = async.compose(
              writeArticle,
              setFooter,
              applyOtherTreatments,
              rewriteUrls,
              treatMedias,
              storeDependencies,
              parseHtml,
            );

            logger.info(`Treating and saving article ${articleId} at ${articlePath}...`);
            prepareAndSaveArticle(html, articleId, (error) => {
              if (!error) {
                logger.info(`Successfully dumped article ${articleId}`);
                finished();
              } else {
                logger.warn(`Error preparing and saving file, skipping [${articleId}]`, error);
                finished(error);
              }
            });
          } else {
            delete articleDetailXId[articleId];
            finished();
          }
        }
      }

      logger.log('Saving articles...');
      async.eachLimit(Object.keys(articleDetailXId), speed, saveArticle, (error) => {
        if (error) {
          reject({ message: `Fatal Error:`, error });
        } else {
          logger.log('All articles were retrieved and saved.');
          resolve();
        }
      });
    });
  }

  function addNoIndexCommentToElement(element) {
    const slices = element.parentElement.innerHTML.split(element.outerHTML);
    element.parentElement.innerHTML = `${slices[0]}<!--htdig_noindex-->${element.outerHTML}<!--/htdig_noindex-->${slices[1]}`;
  }

  function isMirrored(id) {
    if (!zim.articleList && id && id.indexOf(':') >= 0) {
      const namespace = mw.namespaces[id.substring(0, id.indexOf(':')).replace(/ /g, mw.spaceDelimiter)];
      if (namespace !== undefined) {
        return namespace.isContent;
      }
    }
    return id in articleDetailXId;
  }

  function isSubpage(id) {
    if (id && id.indexOf('/') >= 0) {
      let namespace = id.indexOf(':') >= 0 ? id.substring(0, id.indexOf(':')).replace(/ /g, mw.spaceDelimiter) : '';
      namespace = mw.namespaces[namespace]; // namespace already defined
      if (namespace !== undefined) {
        return namespace.allowedSubpages;
      }
    }
    return false;
  }

  /* Grab and concatenate stylesheet files */
  function saveStylesheet() {
    return new Promise((resolve, reject) => {
      logger.log('Dumping stylesheets...');
      const urlCache = {};
      const stylePath = `${env.htmlRootPath}${dirs.style}/style.css`;

      /* Remove if exists */
      fs.unlink(stylePath, () => null);

      /* Take care to download medias */
      const downloadCSSFileQueue = async.queue((data: any, finished) => {
        downloader.downloadMediaFile(data.url, data.path, true, optimizationQueue, finished);
      }, speed);

      /* Take care to download CSS files */
      const downloadCSSQueue = async.queue(async (link: any, finished) => {
        try {
          /* link might be a 'link' DOM node or an URL */
          const cssUrl = typeof link === 'object' ? U.getFullUrl(webUrlHost, link.getAttribute('href')) : link;
          const linkMedia = typeof link === 'object' ? link.getAttribute('media') : null;

          if (cssUrl) {
            const cssUrlRegexp = new RegExp('url\\([\'"]{0,1}(.+?)[\'"]{0,1}\\)', 'gi');

            logger.info(`Downloading CSS from ${decodeURI(cssUrl)}`);
            const { content } = await downloader.downloadContent(cssUrl);
            const body = content.toString();

            let rewrittenCss = `\n/* start ${cssUrl} */\n\n`;
            rewrittenCss += linkMedia ? `@media ${linkMedia}  {\n` : '\n';
            rewrittenCss += `${body}\n`;
            rewrittenCss += linkMedia ? `} /* @media ${linkMedia} */\n` : '\n';
            rewrittenCss += `\n/* end   ${cssUrl} */\n`;

            /* Downloading CSS dependencies */
            let match;
            // tslint:disable-next-line:no-conditional-assignment
            while ((match = cssUrlRegexp.exec(body))) {
              let url = match[1];

              /* Avoid 'data', so no url dependency */
              if (!url.match('^data')) {
                const filePathname = urlParser.parse(url, false, true).pathname;
                if (filePathname) {
                  const filename = pathParser.basename(filePathname);

                  /* Rewrite the CSS */
                  rewrittenCss = rewrittenCss.replace(url, filename);

                  /* Need a rewrite if url doesn't include protocol */
                  url = U.getFullUrl(webUrlHost, url, cssUrl);
                  url = url.indexOf('%') < 0 ? encodeURI(url) : url;

                  /* Download CSS dependency, but avoid duplicate calls */
                  if (!urlCache.hasOwnProperty(url) && filename) {
                    urlCache[url] = true;
                    downloadCSSFileQueue.push({ url, path: env.htmlRootPath + dirs.style + '/' + filename });
                  }
                } else {
                  logger.warn(`Skipping CSS [url(${url})] because the pathname could not be found [${filePathname}]`);
                }
              }
            }

            fs.appendFileSync(stylePath, rewrittenCss);
            finished();
          } else {
            finished();
          }
        } catch (err) {
          finished(err);
        }
      }, speed);

      /* Load main page to see which CSS files are needed */
      downloadContentAndCache(mw.webUrl)
        .then(({ content }) => {
          const html = content.toString();
          const doc = domino.createDocument(html);
          const links = doc.getElementsByTagName('link');

          /* Go through all CSS links */
          // tslint:disable-next-line:prefer-for-of
          for (let i = 0; i < links.length; i += 1) {
            const link = links[i];
            if (link.getAttribute('rel') === 'stylesheet') {
              downloadCSSQueue.push(link);
            }
          }

          /* Push Mediawiki:Offline.css ( at the end) */
          const offlineCssUrl = `${mw.webUrl}Mediawiki:offline.css?action=raw`;
          downloader.registerOptionalUrl(offlineCssUrl);
          downloadCSSQueue.push(offlineCssUrl);

          /* Set the drain method to be called one time everything is done */
          downloadCSSQueue.drain = function drain(error) {
            if (error) {
              return reject({ message: `Error in CSS dependencies`, error });
            }
            const drainBackup = downloadCSSQueue.drain;
            downloadCSSFileQueue.drain = function downloadCSSFileQueueDrain(error) {
              if (error) {
                reject({ message: `Error in CSS medias`, error });
              } else {
                downloadCSSQueue.drain = drainBackup;
                resolve();
              }
            } as any;
            downloadCSSFileQueue.push('');
          } as any;
          downloadCSSQueue.push('');
        });
    });
  }

  function getArticleIds(redirectQueue) {
    function drainRedirectQueue(redirectQueue) {
      return new Promise((resolve, reject) => {
        redirectQueue.drain = function drain(error) {
          if (error) {
            reject(`Unable to retrieve redirects for an article: ${error}`);
          } else {
            logger.log('All redirect ids retrieve successfuly.');
            resolve();
          }
        } as any;
        redirectQueue.push('');
      });
    }

    /* Parse article list given by API */
    function parseAPIResponse(body) {
      let next = '';
      const json = JSON.parse(body);
      const entries = json.query && json.query.pages;

      if (entries) {
        const redirectQueueValues = [];
        const details = {};
        Object.keys(entries).map((key) => {
          const entry = entries[key];
          entry.title = entry.title.replace(/ /g, mw.spaceDelimiter);

          if ('missing' in entry) {
<<<<<<< HEAD
            console.error(`Article ${entry.title} is not available on this wiki.`);
            delete articleDetailXId[entry.title];
=======
            logger.warn(`Article ${entry.title} is not available on this wiki.`);
            delete articleIds[entry.title];
>>>>>>> cabd0445
          } else {
            redirectQueueValues.push(entry.title);

            if (entry.revisions) {
              /* Get last revision id */
              articleDetailXId[entry.title] = Object.assign(articleDetailXId[entry.title] || {}, {
                title: entry.title,
                oldId: entry.revisions[0].revid,
              });

              /* Get last revision id timestamp */
              const articleDetails: { t: number, g?: string } = { t: new Date(entry.revisions[0].timestamp).getTime() / 1000 };

              /* Get article geo coordinates */
              if (entry.coordinates) {
                articleDetails.g = `${entry.coordinates[0].lat};${entry.coordinates[0].lon}`;
              }

              /* Save as JSON string */
              details[entry.title] = JSON.stringify(articleDetails);
            } else if (entry.pageid) {
<<<<<<< HEAD
              logger.log(`Unable to get revisions for ${entry.title}, but entry exists in the database. Article was probably deleted meanwhile.`);
              delete articleDetailXId[entry.title];
=======
              logger.warn(`Unable to get revisions for ${entry.title}, but entry exists in the database. Article was probably deleted meanwhile.`);
              delete articleIds[entry.title];
>>>>>>> cabd0445
            } else {
              throw new Error(`Unable to get revisions for ${entry.title}\nJSON was ${body}`);
            }
          }
        });

        if (redirectQueueValues.length) { redirectQueue.push(redirectQueueValues); }
        redis.saveArticles(details);
      }

      /* Get continue parameters from 'query-continue',
       * unfortunately old MW version does not use the same way
       * than recent */
      const continueHash = json['query-continue'] && json['query-continue'].allpages;
      if (continueHash) {
        Object.keys(continueHash).forEach((key) => {
          next += `&${key}=${encodeURIComponent(continueHash[key])}`;
        });
      }

      return next;
    }

    function getArticleIdsForLine(redirectQueue, line) {
      return new Promise((resolve, reject) => {
        if (line) {
          const title = line.replace(/ /g, mw.spaceDelimiter).replace('\r', '');
          const f = () => {
            downloader.downloadContent.bind(downloader)(mw.articleQueryUrl(title))
              .then(({ content }) => {
                const body = content.toString();
                if (body && body.length > 1) {
                  parseAPIResponse(body);
                }
                setTimeout(resolve, redirectQueue.length());
              })
              .catch(reject);
          };
          setTimeout(
            f,
            redirectQueue.length() > 30000 ? redirectQueue.length() - 30000 : 0,
          );
        } else {
          resolve();
        }
      });
    }

    /* Get ids from file */
    function getArticleIdsForFile() {
      let lines;
      try {
        lines = fs.readFileSync(zim.articleList).toString().split('\n');
      } catch (error) {
        return Promise.reject(`Unable to open article list file: ${error}`);
      }

<<<<<<< HEAD
      return new Promise((resolve, reject) => {
        async.eachLimit(lines, speed, (line, finish) => getArticleIdsForLine(redirectQueue, line).then(() => finish(), (err) => finish(err)), (error) => {
          if (error) {
            reject(`Unable to get all article ids for a file: ${error}`);
          } else {
            logger.log('List of article ids to mirror completed');
            drainRedirectQueue(redirectQueue).then(resolve, reject);
          }
        });
=======
        async.eachLimit(
          lines,
          speed,
          (line, finish) => getArticleIdsForLine(redirectQueue, line).then(() => finish(), (err) => finish(err)),
          (error) => {
            if (error) {
              reject({ message: `Unable to get all article ids for a file`, error });
            } else {
              logger.log('List of article ids to mirror completed');
              drainRedirectQueue(redirectQueue).then(resolve, reject);
            }
          },
        );
>>>>>>> cabd0445
      });
    }

    /* Get ids from Mediawiki API */
    function getArticleIdsForNamespace(namespace, finished) {
      let next = '';

      async.doWhilst(
        (finished) => {
          logger.log(
            `Getting article ids for namespace "${namespace}" ${next !== '' ? ` (from ${namespace ? `${namespace}:` : ''}${next.split('=')[1]})` : ''
            }...`,
          );
          const url = mw.pageGeneratorQueryUrl(namespace, next);
          const dc = downloader.downloadContent.bind(downloader);
          setTimeout((url, handler) => {
            dc(url)
              .then(({ content }) => handler(content))
              .catch((err) => finished(err));
          },
            redirectQueue.length() > 30000 ? redirectQueue.length() - 30000 : 0,
            url,
            (content) => {
              const body = content.toString();
              if (body && body.length > 1) {
                next = parseAPIResponse(body);
                finished();
              } else {
                next = '';
                finished({ message: `Error by retrieving ${url}` });
              }
            });
        },
        () => next as any,
        (error) => {
          if (!error) {
            logger.log(`List of article ids to mirror completed for namespace "${namespace}"`);
          }
          finished(error && { message: `Unable to download article ids`, error });
        },
      );
    }

    function getArticleIdsForNamespaces() {
      return new Promise((resolve, reject) => {
        async.eachLimit(mw.namespacesToMirror, mw.namespacesToMirror.length, getArticleIdsForNamespace, (error) => {
          if (error) {
            reject(`Unable to get all article ids for in a namespace: ${error}`);
          } else {
            logger.log('All articles ids (but without redirect ids) for all namespaces were successfuly retrieved.');
            drainRedirectQueue(redirectQueue).then(resolve, reject);
          }
        });
      });
    }

    /* Get list of article ids */
    return doSeries([
      () => getArticleIdsForLine(redirectQueue, zim.mainPageId),
      () => {
        if (zim.articleList) {
          return getArticleIdsForFile();
        } else {
          return getArticleIdsForNamespaces();
        }
      },
      () => {
        if (!zim.articleList && !isMirrored(zim.mainPageId)) {
          return getArticleIdsForLine(redirectQueue, zim.mainPageId);
        } else {
          return Promise.resolve();
        }
      },
    ]);
  }

  /* Multiple developer friendly functions */
  function downloadContentAndCache(url): Promise<{ content: any, responseHeaders: any }> {
    return new Promise((resolve, reject) => {
      const cachePath = zim.cacheDirectory + crypto.createHash('sha1').update(url).digest('hex').substr(0, 20);
      const cacheHeadersPath = `${cachePath}.h`;

      async.series(
        [
          (finished) => {
            fs.readFile(cachePath, (error, data) => {
              finished(error, error ? undefined : data.toString());
            });
          },
          (finished) => {
            fs.readFile(cacheHeadersPath, (error, data) => {
              try {
                finished(error, error ? undefined : JSON.parse(data.toString()));
              } catch (error) {
                finished({ message: `Error in downloadContentAndCache() JSON parsing of ${cacheHeadersPath}`, error });
              }
            });
          },
        ],
        (error, results) => {
          if (error) {
            downloader.downloadContent(url)
              .then(({ content, responseHeaders }) => {
                logger.info(`Caching ${url} at ${cachePath}...`);
                fs.writeFile(cacheHeadersPath, JSON.stringify(responseHeaders), () => {
                  fs.writeFile(cachePath, content, () => {
                    resolve({ content, responseHeaders });
                  });
                });
              })
              .catch((err) => {
                console.warn(err);
                reject(err);
              });
          } else {
            logger.log(`Cache hit for ${url} (${cachePath})`);
            U.touch(cachePath);
            resolve({ content: results[0], responseHeaders: results[1] });
          }
        },
      );
    });
  }

  function downloadFileAndCache(url, callback) {
    if (!url) {
      callback();
      return;
    }

    const parts = mediaRegex.exec(decodeURI(url));
    const filenameBase = parts[2].length > parts[5].length
      ? parts[2]
      : parts[5] + (parts[6] || '.svg') + (parts[7] || '');
    const width = parseInt(parts[4].replace(/px-/g, ''), 10) || INFINITY_WIDTH;

    /* Check if we have already met this image during this dumping process */
    redis.getMedia(filenameBase, (error, rWidth) => {
      /* If no redis entry */
      if (error || !rWidth || rWidth < width) {
        /* Set the redis entry if necessary */
        redis.saveMedia(filenameBase, width, () => {
          const mediaPath = getMediaPath(url);
          const cachePath = `${zim.cacheDirectory}m/${crypto.createHash('sha1').update(filenameBase).digest('hex').substr(0, 20)}${pathParser.extname(urlParser.parse(url, false, true).pathname || '') || ''}`;
          const cacheHeadersPath = `${cachePath}.h`;
          let toDownload = false;

          /* Check if the file exists in the cache */
          if (fs.existsSync(cacheHeadersPath) && fs.existsSync(cachePath)) {
            let responseHeaders;
            try {
              responseHeaders = JSON.parse(fs.readFileSync(cacheHeadersPath).toString());
            } catch (err) {
              logger.warn(`Error in downloadFileAndCache() JSON parsing of ${cacheHeadersPath}`, err);
              responseHeaders = undefined;
            }

            /* If the cache file width higher than needed, use it. Otherwise download it and erase the cache */
            if (!responseHeaders || responseHeaders.width < width) {
              toDownload = true;
            } else {
              console.log(`Cache stat: [${mediaPath}]`, fs.statSync(cachePath).size);
              fs.symlink(cachePath, mediaPath, 'file', (error) => {
                console.log(`Linking [${cachePath}] to [${mediaPath}]`);
                if (error) {
                  if (error.code !== 'EEXIST') {
                    return callback({ message: `Unable to create symlink to ${mediaPath} at ${cachePath}`, error });
                  }
                  if (!skipCacheCleaning) {
                    U.touch(cachePath);
                  }
                }

                if (!skipCacheCleaning) {
                  U.touch(cacheHeadersPath);
                }
              });
              redis.deleteOrCacheMedia(responseHeaders.width === width, width, filenameBase);
              callback();
            }
          } else {
            toDownload = true;
          }

          /* Download the file if necessary */
          if (toDownload) {
            downloader.downloadMediaFile(url, cachePath, true, optimizationQueue, (error) => {
              if (error) {
                callback();
              } else {
<<<<<<< HEAD
                console.log(`Cache stat: [${mediaPath}]`, fs.statSync(cachePath).size);
                logger.log(`Caching ${filenameBase} at ${cachePath}...`);
=======
                logger.info(`Caching ${filenameBase} at ${cachePath}...`);
>>>>>>> cabd0445
                fs.symlink(cachePath, mediaPath, 'file', (error) => {
                  console.log(`Linking [${cachePath}] to [${mediaPath}]`);
                  if (error && error.code !== 'EEXIST') {
                    return callback({ message: `Unable to create symlink to ${mediaPath} at ${cachePath}`, error });
                  }
                  fs.writeFile(cacheHeadersPath, JSON.stringify({ width }), (error) => {
                    return callback(error && { message: `Unable to write cache header at ${cacheHeadersPath}`, error });
                  });
                });
              }
            });
          } else {
<<<<<<< HEAD
            logger.log(`Cache hit for ${url}`);
            console.info(`Found cached file [${url}] with mediaPath [${mediaPath}]`);
=======
            logger.info(`Cache hit for ${url}`);
>>>>>>> cabd0445
          }
        });
      } else {
        /* We already have this image with a resolution equal or higher to what we need */
        callback();
      }
    });
  }

  /* Internal path/url functions */
  function getMediaBase(url, escape) {
    let root;

    const parts = mediaRegex.exec(decodeURI(url));
    if (parts) {
      root = parts[2].length > parts[5].length ? parts[2] : parts[5] + (parts[6] || '.svg') + (parts[7] || '');
    }

    if (!root) {
      logger.warn(`Unable to parse media url "${url}"`);
      return '';
    }

    function e(str: string) {
      if (typeof str === 'undefined') {
        return undefined;
      }
      return escape ? encodeURIComponent(str) : str;
    }

    const filenameFirstVariant = parts[2];
    const filenameSecondVariant = parts[5] + (parts[6] || '.svg') + (parts[7] || '');
    let filename = U.decodeURIComponent(
      filenameFirstVariant.length > filenameSecondVariant.length ? filenameFirstVariant : filenameSecondVariant,
    );

    /* Need to shorten the file due to filesystem limitations */
    if (unicodeCutter.getBinarySize(filename) > 249) {
      const ext = pathParser.extname(filename).split('.')[1] || '';
      const basename = filename.substring(0, filename.length - ext.length - 1) || '';
      filename = `${unicodeCutter.truncateToBinarySize(basename, 239 - ext.length)
        + crypto.createHash('md5').update(basename).digest('hex').substring(0, 2)}.${ext}`;
    }

    return `${dirs.media}/${e(filename)}`;
  }

  function getMediaUrl(url) {
    return getMediaBase(url, true);
  }

  function getMediaPath(url, escape?) {
    const mediaBase = getMediaBase(url, escape);
    return mediaBase ? env.htmlRootPath + mediaBase : undefined;
  }

  function saveFavicon() {
    return new Promise((resolve, reject) => {
      logger.log('Saving favicon.png...');

      function resizeFavicon(faviconPath) {
        return new Promise((resolve, reject) => {
          const cmd = `convert -thumbnail 48 "${faviconPath}" "${faviconPath}.tmp" ; mv "${faviconPath}.tmp" "${faviconPath}" `;
          exec(cmd, (error) => {
            fs.stat(faviconPath, (error, stats) => {
              optimizationQueue.push({ path: faviconPath, size: stats.size }, () => {
                if (error) {
                  reject(error);
                } else {
                  resolve();
                }
              });
            });
          }).on('error', (error) => {
            reject(error);
            // console.error(error);
          });
        });
      }

      if (customZimFavicon) {
        const faviconPath = env.htmlRootPath + 'favicon.png';
        const content = fs.readFileSync(customZimFavicon);
        fs.writeFileSync(faviconPath, content);
        return resizeFavicon(faviconPath);
      } else {
        downloader.downloadContent(mw.siteInfoUrl())
          .then(({ content }) => {
            const body = content.toString();
            const entries = JSON.parse(body).query.general;
            if (!entries.logo) {
              return reject(`********\nNo site Logo Url. Expected a string, but got [${entries.logo}].\n\nPlease try specifying a customZimFavicon (--customZimFavicon=./path/to/your/file.ico)\n********`);
            }

            const parsedUrl = urlParser.parse(entries.logo);
            const ext = parsedUrl.pathname.split('.').slice(-1)[0];
            const faviconPath = env.htmlRootPath + `favicon.${ext}`;
            const faviconFinalPath = env.htmlRootPath + `favicon.png`;
            const logoUrl = parsedUrl.protocol ? entries.logo : 'http:' + entries.logo;
            downloader.downloadMediaFile(logoUrl, faviconPath, true, optimizationQueue, async () => {
              if (ext !== 'png') {
                console.info(`Original favicon is not a PNG ([${ext}]). Converting it to PNG`);
                await new Promise((resolve, reject) => {
                  exec(`convert ${faviconPath} ${faviconFinalPath}`, (err) => {
                    if (err) {
                      reject(err);
                    } else {
                      resolve();
                    }
                  });
                });
              }
              resizeFavicon(faviconFinalPath).then(resolve, reject);
            });
          })
          .catch(reject);
      }
    });
  }

  function getMainPage() {
    function writeMainPage(html) {
      const mainPagePath = `${env.htmlRootPath}index.htm`;
      if (env.deflateTmpHtml) {
        return new Promise((resolve, reject) => {
          zlib.deflate(html, (error, deflatedHtml) => {
            writeFilePromise(mainPagePath, deflatedHtml).then(resolve, reject);
          });
        });
      } else {
        return writeFilePromise(mainPagePath, html);
      }
    }

<<<<<<< HEAD
      function createMainPage() {
        logger.log('Creating main page...');
        const doc = domino.createDocument(
          articleListHomeTemplate
            .replace('</head>', genHeaderCSSLink('mobile_main_page') + '\n</head>'),
        );

        const titles = Object.keys(articleDetailXId).sort();

        const {
          articlesWithImages,
          articlesWithoutImages,
        } = titles.reduce((acc, title) => {
          const articleDetail = articleDetailXId[title];
          if (articleDetail.thumbnail) {
            acc.articlesWithImages.push(articleDetail);
          } else {
            acc.articlesWithoutImages.push(articleDetail);
          }
          return acc;
        }, {
            articlesWithImages: [],
            articlesWithoutImages: [],
          },
        );

        let html = '<div class="masonry">\n';
        html += articlesWithImages.map((article) => U.makeArticleImageTile(env, article)).join('\n');
        html += '</div>\n';
        html += '<h2>More Articles...</h2>\n';
        html += '<ul>\n';
        html += articlesWithoutImages.map((article) => U.makeArticleListItem(env, article)).join('\n');
        html += '</ul>\n';
        doc.getElementById('content').innerHTML = html;
=======
    function createMainPage() {
      logger.log('Creating main page...');
      const doc = domino.createDocument(
        htmlTemplateCode
          .replace('__ARTICLE_JS_LIST__', '')
          .replace('__ARTICLE_CSS_LIST__', '')
          .replace('__ARTICLE_CONFIGVARS_LIST__', ''),
      );
      doc.getElementById('titleHeading').innerHTML = 'Summary';
      doc.getElementsByTagName('title')[0].innerHTML = 'Summary';

      let html = '<ul>\n';
      Object.keys(articleIds).sort().forEach((articleId) => {
        html += `<li><a href="${env.getArticleBase(articleId, true)}">${articleId.replace(/_/g, ' ')}<a></li>\n`;
      });
      html += '</ul>\n';
      doc.getElementById('mw-content-text').innerHTML = html;
>>>>>>> cabd0445

      /* Write the static html file */
      return writeMainPage(doc.documentElement.outerHTML);
    }

    function createMainPageRedirect() {
      logger.log('Create main page redirection...');
      const html = redirectTemplate({
        title: zim.mainPageId.replace(/_/g, ' '),
        target: env.getArticleBase(zim.mainPageId, true),
      });
      return writeMainPage(html);
    }

    if (zim.mainPageId) {
      return createMainPageRedirect();
    } else {
      return createMainPage();
    }
  }

}

export {
  getParametersList,
  execute,
};<|MERGE_RESOLUTION|>--- conflicted
+++ resolved
@@ -289,11 +289,7 @@
   const htmlTemplateCode = readTemplate(config.output.templates.page)
     .replace('__CSS_LINKS__', cssLinks)
     .replace('__JS_SCRIPTS__', jsScripts);
-<<<<<<< HEAD
-  const htmlDesktopTemplateCode = readTemplate(config.output.templates.desktop);
   const articleListHomeTemplate = readTemplate(config.output.templates.articleListHomeTemplate);
-=======
->>>>>>> cabd0445
 
   /* ********************************* */
   /* MEDIA RELATED QUEUES ************ */
@@ -806,11 +802,7 @@
             apiParameterOnly = 'styles';
           }
 
-<<<<<<< HEAD
-          // console.info(`Getting [${type}] module [${module}]`);
-=======
           logger.info(`Getting [${type}] module [${module}]`);
->>>>>>> cabd0445
           const moduleApiUrl = encodeURI(
             `${mw.base}w/load.php?debug=false&lang=en&modules=${module}&only=${apiParameterOnly}&skin=vector&version=&*`,
           );
@@ -1496,29 +1488,6 @@
               lead_display_title: json.lead.displaytitle,
               lead_section_text: json.lead.sections[0].text,
             });
-<<<<<<< HEAD
-        } else {
-          const articleUrl = parsoidUrl
-            + encodeURIComponent(articleId)
-            + (parsoidUrl.indexOf('/rest') < 0 ? `${parsoidUrl.indexOf('?') < 0 ? '?' : '&'}oldid=` : '/')
-            + articleDetailXId[articleId].oldId;
-          logger.log(`Getting (desktop) article from ${articleUrl}`);
-          setTimeout(
-            skipHtmlCache || articleId === zim.mainPageId
-              ? downloader.downloadContent.bind(downloader)
-              : downloadContentAndCache,
-            downloadFileQueue.length() + optimizationQueue.length(),
-            articleUrl,
-            (content) => {
-              let json;
-              if (parsoidContentType === 'json') {
-                try {
-                  json = JSON.parse(content.toString());
-                } catch (e) {
-                  // TODO: Figure out why this is happening
-                  html = content.toString();
-                  console.error(e);
-=======
 
             // set all other section (closed by default)
             if (!env.nodet) {
@@ -1531,7 +1500,6 @@
                     section_line: 'Disambiguation',
                     section_text: '',
                   });
->>>>>>> cabd0445
                 }
 
                 // if below is to test if we need to nest a subsections into a section
@@ -1780,13 +1748,8 @@
           entry.title = entry.title.replace(/ /g, mw.spaceDelimiter);
 
           if ('missing' in entry) {
-<<<<<<< HEAD
-            console.error(`Article ${entry.title} is not available on this wiki.`);
+            logger.warn(`Article ${entry.title} is not available on this wiki.`);
             delete articleDetailXId[entry.title];
-=======
-            logger.warn(`Article ${entry.title} is not available on this wiki.`);
-            delete articleIds[entry.title];
->>>>>>> cabd0445
           } else {
             redirectQueueValues.push(entry.title);
 
@@ -1808,13 +1771,8 @@
               /* Save as JSON string */
               details[entry.title] = JSON.stringify(articleDetails);
             } else if (entry.pageid) {
-<<<<<<< HEAD
-              logger.log(`Unable to get revisions for ${entry.title}, but entry exists in the database. Article was probably deleted meanwhile.`);
+              logger.warn(`Unable to get revisions for ${entry.title}, but entry exists in the database. Article was probably deleted meanwhile.`);
               delete articleDetailXId[entry.title];
-=======
-              logger.warn(`Unable to get revisions for ${entry.title}, but entry exists in the database. Article was probably deleted meanwhile.`);
-              delete articleIds[entry.title];
->>>>>>> cabd0445
             } else {
               throw new Error(`Unable to get revisions for ${entry.title}\nJSON was ${body}`);
             }
@@ -1872,17 +1830,7 @@
         return Promise.reject(`Unable to open article list file: ${error}`);
       }
 
-<<<<<<< HEAD
       return new Promise((resolve, reject) => {
-        async.eachLimit(lines, speed, (line, finish) => getArticleIdsForLine(redirectQueue, line).then(() => finish(), (err) => finish(err)), (error) => {
-          if (error) {
-            reject(`Unable to get all article ids for a file: ${error}`);
-          } else {
-            logger.log('List of article ids to mirror completed');
-            drainRedirectQueue(redirectQueue).then(resolve, reject);
-          }
-        });
-=======
         async.eachLimit(
           lines,
           speed,
@@ -1894,9 +1842,7 @@
               logger.log('List of article ids to mirror completed');
               drainRedirectQueue(redirectQueue).then(resolve, reject);
             }
-          },
-        );
->>>>>>> cabd0445
+          });
       });
     }
 
@@ -2087,12 +2033,7 @@
               if (error) {
                 callback();
               } else {
-<<<<<<< HEAD
-                console.log(`Cache stat: [${mediaPath}]`, fs.statSync(cachePath).size);
-                logger.log(`Caching ${filenameBase} at ${cachePath}...`);
-=======
                 logger.info(`Caching ${filenameBase} at ${cachePath}...`);
->>>>>>> cabd0445
                 fs.symlink(cachePath, mediaPath, 'file', (error) => {
                   console.log(`Linking [${cachePath}] to [${mediaPath}]`);
                   if (error && error.code !== 'EEXIST') {
@@ -2105,12 +2046,7 @@
               }
             });
           } else {
-<<<<<<< HEAD
-            logger.log(`Cache hit for ${url}`);
-            console.info(`Found cached file [${url}] with mediaPath [${mediaPath}]`);
-=======
             logger.info(`Cache hit for ${url}`);
->>>>>>> cabd0445
           }
         });
       } else {
@@ -2245,60 +2181,40 @@
       }
     }
 
-<<<<<<< HEAD
-      function createMainPage() {
-        logger.log('Creating main page...');
-        const doc = domino.createDocument(
-          articleListHomeTemplate
-            .replace('</head>', genHeaderCSSLink('mobile_main_page') + '\n</head>'),
-        );
-
-        const titles = Object.keys(articleDetailXId).sort();
-
-        const {
-          articlesWithImages,
-          articlesWithoutImages,
-        } = titles.reduce((acc, title) => {
-          const articleDetail = articleDetailXId[title];
-          if (articleDetail.thumbnail) {
-            acc.articlesWithImages.push(articleDetail);
-          } else {
-            acc.articlesWithoutImages.push(articleDetail);
-          }
-          return acc;
-        }, {
-            articlesWithImages: [],
-            articlesWithoutImages: [],
-          },
-        );
-
-        let html = '<div class="masonry">\n';
-        html += articlesWithImages.map((article) => U.makeArticleImageTile(env, article)).join('\n');
-        html += '</div>\n';
-        html += '<h2>More Articles...</h2>\n';
-        html += '<ul>\n';
-        html += articlesWithoutImages.map((article) => U.makeArticleListItem(env, article)).join('\n');
-        html += '</ul>\n';
-        doc.getElementById('content').innerHTML = html;
-=======
     function createMainPage() {
       logger.log('Creating main page...');
       const doc = domino.createDocument(
-        htmlTemplateCode
-          .replace('__ARTICLE_JS_LIST__', '')
-          .replace('__ARTICLE_CSS_LIST__', '')
-          .replace('__ARTICLE_CONFIGVARS_LIST__', ''),
+        articleListHomeTemplate
+          .replace('</head>', genHeaderCSSLink('mobile_main_page') + '\n</head>'),
       );
-      doc.getElementById('titleHeading').innerHTML = 'Summary';
-      doc.getElementsByTagName('title')[0].innerHTML = 'Summary';
-
-      let html = '<ul>\n';
-      Object.keys(articleIds).sort().forEach((articleId) => {
-        html += `<li><a href="${env.getArticleBase(articleId, true)}">${articleId.replace(/_/g, ' ')}<a></li>\n`;
-      });
+
+      const titles = Object.keys(articleDetailXId).sort();
+
+      const {
+        articlesWithImages,
+        articlesWithoutImages,
+      } = titles.reduce((acc, title) => {
+        const articleDetail = articleDetailXId[title];
+        if (articleDetail.thumbnail) {
+          acc.articlesWithImages.push(articleDetail);
+        } else {
+          acc.articlesWithoutImages.push(articleDetail);
+        }
+        return acc;
+      }, {
+          articlesWithImages: [],
+          articlesWithoutImages: [],
+        },
+      );
+
+      let html = '<div class="masonry">\n';
+      html += articlesWithImages.map((article) => U.makeArticleImageTile(env, article)).join('\n');
+      html += '</div>\n';
+      html += '<h2>More Articles...</h2>\n';
+      html += '<ul>\n';
+      html += articlesWithoutImages.map((article) => U.makeArticleListItem(env, article)).join('\n');
       html += '</ul>\n';
-      doc.getElementById('mw-content-text').innerHTML = html;
->>>>>>> cabd0445
+      doc.getElementById('content').innerHTML = html;
 
       /* Write the static html file */
       return writeMainPage(doc.documentElement.outerHTML);
