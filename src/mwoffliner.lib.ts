/* ********************************** */
/* MODULE VARIABLE SECTION ********** */
/* ********************************** */

import async from 'async';
import { exec } from 'child_process';
import crypto from 'crypto';
import domino from 'domino';
import { http, https } from 'follow-redirects';
import fs from 'fs';
import htmlMinifier from 'html-minifier';
import fetch from 'node-fetch';
import os from 'os';
import parsoid from 'parsoid';
import pathParser, { resolve } from 'path';
import swig from 'swig-templates';
import urlParser from 'url';
import unicodeCutter from 'utf8-binary-cutter';
import zlib from 'zlib';
import semver from 'semver';

import config from './config';
import DU from './DOMUtils';
import Downloader from './Downloader';
import Logger from './Logger';
import MediaWiki from './MediaWiki';
import OfflinerEnv from './OfflinerEnv';
import parameterList from './parameterList';
import Redis from './redis';
import * as U from './Utils';
import { contains, getCreatorName, checkDependencies, doSeries, writeFilePromise } from './Utils';
import Zim from './Zim';
import packageJSON from '../package.json';

function getParametersList() {
  // Want to remove this anonymous function. Need to investigate to see if it's needed
  return parameterList;
}

async function execute(argv) {
  /* ********************************* */
  /* CUSTOM VARIABLE SECTION ********* */
  /* ********************************* */

  const {
    // tslint:disable-next-line:variable-name
    speed: _speed,
    adminEmail,
    localParsoid,
    customZimFavicon,
    verbose,
    minifyHtml,
    skipHtmlCache,
    skipCacheCleaning,
    keepEmptyParagraphs,
    mwUrl,
    mwWikiPath,
    mwApiPath,
    mwDomain,
    mwUsername,
    mwPassword,
    requestTimeout,
    publisher,
    articleList,
    customMainPage,
    customZimTitle,
    customZimDescription,
    customZimTags,
    cacheDirectory,
    mobileLayout,
    outputDirectory,
    tmpDirectory,
    withZimFullTextIndex,
    format,
    filenamePrefix,
    keepHtml,
    resume,
    deflateTmpHtml,
    writeHtmlRedirects,
    // tslint:disable-next-line:variable-name
    addNamespaces: _addNamespaces,
  } = argv;

  let {
    parsoidUrl,
  } = argv;

  /* HTTP user-agent string */
  // const adminEmail = argv.adminEmail;
  if (!U.isValidEmail(adminEmail)) { throw new Error(`Admin email [${adminEmail}] is not valid`); }

  /* ZIM custom Favicon */
  if (customZimFavicon && !fs.existsSync(customZimFavicon)) { throw new Error(`Path ${customZimFavicon} is not a valid PNG file.`); }

  /* Number of parallel requests */
  if (_speed && isNaN(_speed)) { throw new Error('speed is not a number, please give a number value to --speed'); }
  const cpuCount = os.cpus().length;
  const speed = cpuCount * (_speed || 1);

  /* Necessary to avoid problems with https */
  process.env.NODE_TLS_REJECT_UNAUTHORIZED = '0';

  /* logger */
  const logger = new Logger(verbose);

  const nodeVersionSatisfiesPackage = semver.satisfies(process.version, packageJSON.engines.node);
  if (!nodeVersionSatisfiesPackage) {
    logger.warn(`***********\n\n\tCurrent node version is [${process.version}]. We recommend [${packageJSON.engines.node}]\n\n***********`);
  }

  /* Wikipedia/... URL; Normalize by adding trailing / as necessary */
  const mw = new MediaWiki(logger, {
    apiPath: mwApiPath,
    base: mwUrl,
    domain: mwDomain,
    password: mwPassword,
    spaceDelimiter: '_',
    username: mwUsername,
    wikiPath: mwWikiPath,
  });

  /* Download helpers; TODO: Merge with something else / expand this. */
  const downloader = new Downloader(
    logger,
    mw,
    `${config.userAgent} (${adminEmail})`,
    requestTimeout || config.defaults.requestTimeout,
  );

  const creator = getCreatorName(mw);

  /* *********************************** */
  /*       SYSTEM VARIABLE SECTION       */
  /* *********************************** */

  const zimOpts = {
    // Name to use for ZIM (content) creator
    creator,

    // ZIM publisher
    publisher: publisher || config.defaults.publisher,

    langIso2: 'en',
    langIso3: 'eng',

    // List of articles is maybe in a file
    articleList,

    mainPageId: customMainPage || '',
    name: customZimTitle || '',
    description: customZimDescription || '',
    tags: customZimTags || '',
    cacheDirectory: `${cacheDirectory || pathParser.resolve(process.cwd(), 'cac')}/`,

    // Layout
    mobileLayout: mobileLayout || false,

    // File where redirects might be save if --writeHtmlRedirects is not set
    redirectsCacheFile: null,

    // Directory wehre everything is saved at the end of the process
    outputDirectory,

    // Directory where temporary data are saved
    tmpDirectory,

    // Include fulltext index in ZIM file
    withZimFullTextIndex,

    // What is this?
    subTitle: '',
  };
  const zim = new Zim(config, zimOpts);

  // Temporary stub env for now to encapsulate state and pass around
  // where it is required. This might eventually take a different form
  // after refactoring is complete.
  const env = new OfflinerEnv(format, {
    zim,
    mw,
    logger,
    downloader,
    verbose,

    // Prefix part of the filename (radical)
    filenamePrefix: filenamePrefix || '',

    // If ZIM is built, should temporary HTML directory be kept
    keepHtml,

    // Should we keep ZIM file generation if ZIM file already exists
    resume,

    deflateTmpHtml,

    // How to write redirects
    writeHtmlRedirects,
  });

  const INFINITY_WIDTH = 9999999;
  const articleIds = {};
  const webUrlHost = urlParser.parse(mw.webUrl).host;
  let parsoidContentType = 'html';
  const addNamespaces = _addNamespaces ? String(_addNamespaces).split(',').map((a: string) => Number(a)) : [];

  if (!parsoidUrl) {
    if (localParsoid) {
      logger.log('Starting Parsoid');
      // Icky but necessary
      fs.writeFileSync(
        './localsettings.js',
        `
                exports.setup = function(parsoidConfig) {
                    parsoidConfig.setMwApi({
                        uri: '${mw.base + mw.apiPath}',
                    });
                };
                `,
        'utf8',
      );
      await parsoid
        .apiServiceWorker({
          appBasePath: './node_modules/parsoid',
          logger: console,
          config: {
            localsettings: '../../localsettings.js',
            parent: undefined,
          },
        })
        .then((_) => {
          fs.unlinkSync('./localsettings.js');
          logger.log('Parsoid Started Successfully');
        });
      parsoidUrl = `http://localhost:8000/${webUrlHost}/v3/page/pagebundle/`;
      parsoidContentType = 'json';
    } else {
      parsoidUrl = `${mw.apiUrl}action=visualeditor&format=json&paction=parse&page=`;
      parsoidContentType = 'json';
    }
  }

  /* ********************************* */
  /* RUNNING CODE ******************** */
  /* ********************************* */

  await checkDependencies(env);

  /* Setup redis client */
  const redis = new Redis(env, argv, config);

  /* Some helpers */
  function readTemplate(t) {
    return fs.readFileSync(pathParser.resolve(__dirname, '../res', t), 'utf-8');
  }
  const { dirs } = config.output;
  function cssPath(css) {
    return [dirs.style, dirs.styleModules, `${css.replace(/(\.css)?$/, '')}.css`].join('/');
  }
  function jsPath(js) {
    return [dirs.javascript, dirs.jsModules, `${js.replace(/(\.js)?$/, '')}.js`].join('/');
  }
  function genHeaderCSSLink(css) {
    return `<link href="${cssPath(css)}" rel="stylesheet" type="text/css" />`;
  }
  function genHeaderScript(js) {
    return `<script src="${jsPath(js)}"></script>`;
  }

  const cssLinks = config.output.cssResources.reduce((buf, css) => {
    return buf + genHeaderCSSLink(css);
  }, '');

  const jsScripts = config.output.jsResources.reduce((buf, js) => {
    return buf + genHeaderScript(js);
  }, '');

  /* Compile templates */
  const redirectTemplate = swig.compile(readTemplate(config.output.templates.redirects));
  const footerTemplate = swig.compile(readTemplate(config.output.templates.footer));
  const leadSectionTemplate = swig.compile(readTemplate(config.output.templates.lead_section_wrapper));
  const sectionTemplate = swig.compile(readTemplate(config.output.templates.section_wrapper));
  const subSectionTemplate = swig.compile(readTemplate(config.output.templates.subsection_wrapper));

  /* ********************************** */
  /* CONSTANT VARIABLE SECTION ******** */
  /* ********************************** */

  const genericJsModules = config.output.mw.js;
  const genericCssModules = zim.mobileLayout ? config.output.mw.css.mobile : config.output.mw.css.desktop;

  const mediaRegex = /^(.*\/)([^/]+)(\/)(\d+px-|)(.+?)(\.[A-Za-z0-9]{2,6}|)(\.[A-Za-z0-9]{2,6}|)$/;
  const htmlMobileTemplateCode = readTemplate(config.output.templates.mobile)
    .replace('__CSS_LINKS__', cssLinks)
    .replace('__JS_SCRIPTS__', jsScripts);
  const htmlDesktopTemplateCode = readTemplate(config.output.templates.desktop);

  /* ********************************* */
  /* MEDIA RELATED QUEUES ************ */
  /* ********************************* */

  /* Setting up media optimization queue */
  const optimizationQueue = async.queue((file: any, finished) => {
    const { path } = file;

    function getOptimizationCommand(path, forcedType?) {
      const ext = pathParser.extname(path).split('.')[1] || '';
      const basename = path.substring(0, path.length - ext.length - 1) || '';
      const tmpExt = `.${U.randomString(5)}.${ext}`;
      let tmpPath = basename + tmpExt;
      const type = forcedType || ext;

      /* Escape paths */
      path = path.replace(/"/g, '\\"').replace(/\$/g, '\\$').replace(/`/g, '\\`');
      tmpPath = tmpPath.replace(/"/g, '\\"').replace(/\$/g, '\\$').replace(/`/g, '\\`');

      if (type === 'jpg' || type === 'jpeg' || type === 'JPG' || type === 'JPEG') {
        return `jpegoptim --strip-all --force --all-normal -m60 "${path}"`;
      }
      if (type === 'png' || type === 'PNG') {
        return (
          `pngquant --verbose --strip --nofs --force --ext="${tmpExt}" "${path}" &&\
          advdef -q -z -4 -i 5 "${tmpPath}" &&\
          if [ $(stat -c%s "${tmpPath}") -lt $(stat -c%s "${path}") ]; then mv "${tmpPath}" "${path}"; else rm "${tmpPath}"; fi`
        );
      }
      if (type === 'gif' || type === 'GIF') {
        return (
          `gifsicle --verbose --colors 64 -O3 "${path}" -o "${tmpPath}" &&\
          if [ $(stat -c%s "${tmpPath}") -lt $(stat -c%s "${path}") ]; then mv "${tmpPath}" "${path}"; else rm "${tmpPath}"; fi`
        );
      }
    }

    if (!path || !file.size) {
      finished();
      return;
    }

    fs.stat(path, (preOptimError, preOptimStats) => {
      if (preOptimError || Number(preOptimStats.size) !== Number(file.size)) {
        if (preOptimError) {
          logger.error(`Failed to start to optim ${path}. Size should be ${file.size} - file was probably deleted:`, preOptimError);
        } else {
          logger.error(`Failed to start to optim ${path}. Size should be ${file.size} - file was probably deleted:`, preOptimStats ? preOptimStats.size : 'No stats information');
        }
        finished();
        return;
      }

      let cmd = getOptimizationCommand(path);
      if (!cmd) {
        finished();
        return;
      }

      async.retry(
        5,
        (finished) => {
          logger.info(`Executing command : ${cmd}`);
          if (!cmd) {
            finished(null, 'No optim command, skipping file');
            return;
          }
          exec(cmd, (executionError) => {
            if (!executionError) {
              finished();
              return;
            }

            fs.stat(path, (postOptimError, postOptimStats) => {
              if (!postOptimError && postOptimStats.size > file.size) {
                finished(null, true);
              } else if (!postOptimError && postOptimStats.size < file.size) {
                finished('File to optim is smaller (before optim) than it should.');
              } else {
                exec(`file -b --mime-type "${path}"`, (error, stdout) => {
                  const type = stdout.replace(/image\//, '').replace(/[\n\r]/g, '');
                  cmd = getOptimizationCommand(path, type);
                  if (cmd) {
                    setTimeout(finished, 2000, executionError);
                  } else {
                    finished('Unable to find optimization command.');
                  }
                });
              }
            });
          });
        },
        (error, skip) => {
          if (error) {
            logger.warn(`Failed to optim ${path}, with size=${file.size} (${error})`);
          } else if (skip) {
            logger.info(`Optimization skipped for ${path}, with size='${file.size}, a better version was downloaded meanwhile.`);
          } else {
            logger.info(`Successfuly optimized ${path}`);
          }
          finished();
        },
      );
    });
  }, cpuCount * 2);

  /* Setting up the downloading queue */
  const downloadFileQueue = async.queue((url, finished) => {
    downloadFileAndCache(url, finished);
  }, speed * 5);

  /* Get ids */
  const redirectQueue = async.queue(async (articleId, finished) => {
    if (articleId) {
      logger.info(`Getting redirects for article ${articleId}...`);
      const url = mw.backlinkRedirectsQueryUrl(articleId);
      try {
        const { content } = await downloader.downloadContent(url);
        const body = content.toString();
<<<<<<< HEAD
        if (!JSON.parse(body).error) {
          const redirects = {};
          let redirectsCount = 0;
          const { pages } = JSON.parse(body).query;

          pages[Object.keys(pages)[0]].redirects.map((entry) => {
            const title = entry.title.replace(/ /g, mw.spaceDelimiter);
            redirects[title] = articleId;
            redirectsCount += 1;

            if (title === zim.mainPageId) {
              zim.mainPageId = articleId;
            }
          });

          logger.log(`${redirectsCount} redirect(s) found for ${articleId}`);
          redis.saveRedirects(redirectsCount, redirects, finished);
        } else {
          finished(JSON.parse(body).error);
=======
        try {
          if (!JSON.parse(body).error) {
            const redirects = {};
            let redirectsCount = 0;
            const { pages } = JSON.parse(body).query;

            pages[Object.keys(pages)[0]].redirects.map((entry) => {
              const title = entry.title.replace(/ /g, mw.spaceDelimiter);
              redirects[title] = articleId;
              redirectsCount += 1;

              if (title === zim.mainPageId) {
                zim.mainPageId = articleId;
              }
            });
            logger.info(`${redirectsCount} redirect(s) found for ${articleId}`);
            redis.saveRedirects(redirectsCount, redirects, finished);
          } else {
            finished(JSON.parse(body).error);
          }
        } catch (error) {
          finished(error);
>>>>>>> 57973e1e
        }
      } catch (err) {
        finished(err);
      }
    } else {
      finished();
    }
  }, speed * 3);

  /* ********************************* */
  /* GET CONTENT ********************* */
  /* ********************************* */

  await mw.login(downloader);

  await mw.getTextDirection(env, downloader);
  await mw.getSiteInfo(env, downloader);
  await zim.getSubTitle();
  await mw.getNamespaces(addNamespaces, downloader);
  await zim.createDirectories();
  await zim.prepareCache();
  await env.checkResume();
  await getArticleIds(redirectQueue);
  await cacheRedirects();

  await doSeries(
    env.dumps.map((dump) => {
      return () => doDump(env, dump);
    }),
  );

  if (skipCacheCleaning) {
    logger.log('Skipping cache cleaning...');
    await exec(`rm -f "${zim.cacheDirectory}ref"`);
  } else {
    logger.log('Cleaning cache');
    await exec(`find "${zim.cacheDirectory}" -type f -not -newer "${zim.cacheDirectory}ref" -exec rm {} \\;`);
  }

  function doDump(env: OfflinerEnv, dump: string) {
    logger.log('Starting a new dump...');
    env.nopic = dump.toString().search('nopic') >= 0;
    env.novid = dump.toString().search('novid') >= 0;
    env.nopdf = dump.toString().search('nopdf') >= 0;
    env.nozim = dump.toString().search('nozim') >= 0;
    env.nodet = dump.toString().search('nodet') >= 0;
    env.keepHtml = env.nozim || env.keepHtml;
    env.htmlRootPath = env.computeHtmlRootPath();

    return doSeries([
      () => zim.createSubDirectories(),
      zim.mobileLayout ? () => saveStaticFiles() : null,
      () => saveStylesheet(),
      () => saveFavicon(),
      () => getMainPage(),
      env.writeHtmlRedirects ? () => saveHtmlRedirects() : null,
      () => saveArticles(dump),
      () => drainDownloadFileQueue(),
      () => drainOptimizationQueue(optimizationQueue),
      () => zim.buildZIM(),
      () => redis.delMediaDB(),
    ]);
  }

  await redis.flushDBs();
  await redis.quit();
  logger.log('Closing HTTP agents...');
  await closeAgents();

  logger.log('All dumping(s) finished with success.');

  /* ********************************* */
  /* FUNCTIONS *********************** */
  /* ********************************* */

  function closeAgents() {
    http.globalAgent.destroy();
    https.globalAgent.destroy();
    return Promise.resolve();
  }

  function saveStaticFiles() {
    return new Promise((resolve, reject) => {
      config.output.cssResources.forEach((css) => {
        try {
          fs.readFile(pathParser.resolve(__dirname, `../res/${css}.css`), (err, data) => fs.writeFile(pathParser.resolve(env.htmlRootPath, cssPath(css)), data, () => null));
        } catch (error) {
          logger.warn(`Could not create ${css} file : ${error}`);
        }
      });

      config.output.jsResources.forEach(function (js) {
        try {
          fs.readFile(pathParser.resolve(__dirname, `../res/${js}.js`), (err, data) =>
            fs.writeFile(pathParser.resolve(env.htmlRootPath, jsPath(js)), data, () => {
              const noop = 1;
            }),
          );
        } catch (error) {
          logger.warn(`Could not create ${js} file : ${error}`);
        }
      });
      resolve();
    });
  }

  function drainDownloadFileQueue() {
    return new Promise((resolve, reject) => {
      logger.log(`${downloadFileQueue.length()} files still to be downloaded.`);
      async.doWhilst(
        (doneWait) => {
          if (downloadFileQueue.idle()) {
            logger.log('Process still downloading images...');
          }
          setTimeout(doneWait, 1000);
        },
        () => !downloadFileQueue.idle(),
        () => {
          const drainBackup = downloadFileQueue.drain;
          downloadFileQueue.drain = function (error) {
            if (error) {
              reject(`Error by downloading images ${error}`);
            } else {
              if (downloadFileQueue.length() === 0) {
                logger.log('All images successfuly downloaded');
                downloadFileQueue.drain = drainBackup;
                resolve();
              }
            }
          } as any;
          downloadFileQueue.push('');
        },
      );
    });
  }

  function drainOptimizationQueue(optimizationQueue) {
    return new Promise((resolve, reject) => {
      logger.log(`${optimizationQueue.length()} images still to be optimized.`);
      async.doWhilst(
        (doneWait) => {
          if (optimizationQueue.idle()) {
            logger.log('Process still optimizing images...');
          }
          setTimeout(doneWait, 1000);
        },
        () => !optimizationQueue.idle(),
        () => {
          const drainBackup = optimizationQueue.drain;
          optimizationQueue.drain = function (error) {
            if (error) {
              reject(`Error by optimizing images ${error}`);
            } else {
              if (optimizationQueue.length() === 0) {
                logger.log('All images successfuly optimized');
                optimizationQueue.drain = drainBackup;
                resolve();
              }
            }
          } as any;
          optimizationQueue.push({ path: '', size: 0 });
        },
      );
    });
  }

  function cacheRedirects() {
    logger.log('Reset redirects cache file (or create it)');
    fs.openSync(zim.redirectsCacheFile, 'w');

    logger.log('Caching redirects...');
    function cacheRedirect(redirectId, finished) {
      redis.getRedirect(redirectId, finished, (target) => {
        logger.info(`Caching redirect ${redirectId} (to ${target})...`);
        const line = 'A\t'
          + `${env.getArticleBase(redirectId)}\t`
          + `${redirectId.replace(/_/g, ' ')}\t`
          + `${env.getArticleBase(target, false)}\n`;
        fs.appendFile(zim.redirectsCacheFile, line, finished);
      });
    }

    return redis.processAllRedirects(speed, cacheRedirect,
      'Unable to cache a redirect',
      'All redirects were cached successfuly.',
    );
  }

  function saveHtmlRedirects() {
<<<<<<< HEAD
    logger.log('Saving HTML redirects...');

    function saveHtmlRedirect(redirectId, finished) {
      redis.getRedirect(redirectId, finished, (target) => {
        logger.log(`Writing HTML redirect ${redirectId} (to ${target})...`);
        const data = redirectTemplate({
          target: env.getArticleUrl(target),
          title: redirectId.replace(/_/g, ' '),
=======
    return new Promise((resolve, reject) => {
      logger.log('Saving HTML redirects...');

      function saveHtmlRedirect(redirectId, finished) {
        redis.getRedirect(redirectId, finished, (target) => {
          logger.info(`Writing HTML redirect ${redirectId} (to ${target})...`);
          const data = redirectTemplate({
            target: env.getArticleUrl(target),
            title: redirectId.replace(/_/g, ' '),
          });
          if (env.deflateTmpHtml) {
            zlib.deflate(data, (error, deflatedHtml) => {
              fs.writeFile(env.getArticlePath(redirectId), deflatedHtml, finished);
            });
          } else {
            fs.writeFile(env.getArticlePath(redirectId), data, finished);
          }
>>>>>>> 57973e1e
        });
        if (env.deflateTmpHtml) {
          zlib.deflate(data, (error, deflatedHtml) => {
            fs.writeFile(env.getArticlePath(redirectId), deflatedHtml, finished);
          });
        } else {
          fs.writeFile(env.getArticlePath(redirectId), data, finished);
        }
      });
    }

    return redis.processAllRedirects(
      speed,
      saveHtmlRedirect,
      'Unable to save a HTML redirect',
      'All redirects were saved successfuly as HTML files.',
    );
  }

  function saveArticles(dump) {
    return new Promise((resolve, reject) => {
      // these vars will store the list of js and css dependencies for the article we are downloading. they are populated in storeDependencies and used in setFooter
      let jsConfigVars: string | RegExpExecArray = '';
      let jsDependenciesList = [];
      let styleDependenciesList = [];

      function parseHtml(html, articleId, finished) {
        try {
          finished(null, domino.createDocument(html), articleId);
        } catch (error) {
          finished({ message: `Crash while parsing ${articleId}`, error });
        }
      }

      function storeDependencies(parsoidDoc, articleId, finished) {
        const articleApiUrl = mw.articleApiUrl(articleId);

        fetch(articleApiUrl, {
          headers: { Accept: 'application/json' },
          method: 'GET',
        })
          .then((response) => response.json())
          .then(({
            parse: {
              modules, modulescripts, modulestyles, headhtml,
            },
          }) => {
            jsDependenciesList = genericJsModules.concat(modules, modulescripts).filter((a) => a);
            styleDependenciesList = [].concat(modules, modulestyles, genericCssModules).filter((a) => a);

            styleDependenciesList = styleDependenciesList.filter(
              (oneStyleDep) => !contains(config.filters.blackListCssModules, oneStyleDep),
            );

            logger.info(`Js dependencies of ${articleId} : ${jsDependenciesList}`);
            logger.info(`Css dependencies of ${articleId} : ${styleDependenciesList}`);

            const allDependenciesWithType = [
              { type: 'js', moduleList: jsDependenciesList },
              { type: 'css', moduleList: styleDependenciesList },
            ];

            allDependenciesWithType.forEach(({ type, moduleList }) => moduleList.forEach((oneModule) => downloadAndSaveModule(oneModule, type as any)));

            // Saving, as a js module, the jsconfigvars that are set in the header of a wikipedia page
            // the script below extracts the config with a regex executed on the page header returned from the api
            const scriptTags = domino.createDocument(`${headhtml['*']}</body></html>`).getElementsByTagName('script');
            const regex = /mw\.config\.set\(\{.*?\}\);/mg;
            // tslint:disable-next-line:prefer-for-of
            for (let i = 0; i < scriptTags.length; i += 1) {
              if (scriptTags[i].text.includes('mw.config.set')) {
                jsConfigVars = regex.exec(scriptTags[i].text);
              }
            }
            jsConfigVars = `(window.RLQ=window.RLQ||[]).push(function() {${jsConfigVars}});`;
            jsConfigVars = jsConfigVars.replace('nosuchaction', 'view'); // to replace the wgAction config that is set to 'nosuchaction' from api but should be 'view'
            try {
              fs.writeFileSync(pathParser.resolve(env.htmlRootPath, jsPath('jsConfigVars')), jsConfigVars);
              logger.log(`created dep jsConfigVars.js for article ${articleId}`);
            } catch (e) {
              logger.warn('Error writing file', e);
            }

            finished(null, parsoidDoc, articleId);
          })
          .catch((e) => {
            logger.warn(`Error fetching api.php for ${articleApiUrl} ${e}`);
            finished(null, parsoidDoc, articleId); // calling finished here will allow zim generation to continue event if an article doesn't properly get its modules
          });

        function downloadAndSaveModule(module, type: 'js' | 'css') {
          // param :
          //   module : string : the name of the module
          //   moduleUri : string : the path where the module will be saved into the zim
          //   type : string : either 'js' or 'css'
          // this function save a key into redis db in the form of module.type -> moduleUri
          // return :
          //   a promise resolving 1 if data has been succesfully saved or resolving 0 if data was already in redis

          // the 2 variable functions below are a hack to call startUp() (from module startup) when the 3 generic dependencies (startup, jquery, mediawiki) are loaded.
          // on wikipedia, startUp() is called in the callback of the call to load.php to dl jquery and mediawiki but since load.php cannot be called in offline,
          // this hack calls startUp() when custom event fireStartUp is received. Which is dispatched when module mediawiki has finished loading
          function hackStartUpModule(jsCode) {
            return jsCode.replace(
              'script=document.createElement(\'script\');',
              `
                        document.body.addEventListener('fireStartUp', function () { startUp() }, false);
                        return;
                        script=document.createElement('script');`,
            );
          }
          function hackMediaWikiModule(jsCode) {
            jsCode += `(function () {
                const startUpEvent = new CustomEvent('fireStartUp');
                document.body.dispatchEvent(startUpEvent);
            })()`;
            return jsCode;
          }

          let moduleUri;
          let apiParameterOnly;
          if (type === 'js') {
            moduleUri = pathParser.resolve(env.htmlRootPath, jsPath(module));
            apiParameterOnly = 'scripts';
          } else if (type === 'css') {
            moduleUri = pathParser.resolve(env.htmlRootPath, cssPath(module));
            apiParameterOnly = 'styles';
          }

          logger.info(`Getting [${type}] module [${module}]`);
          const moduleApiUrl = encodeURI(
            `${mw.base}w/load.php?debug=false&lang=en&modules=${module}&only=${apiParameterOnly}&skin=vector&version=&*`,
          );
          return redis.saveModuleIfNotExists(dump, module, moduleUri, type)
            .then((redisResult) => {
              if (redisResult === 1) {
                return fetch(moduleApiUrl, {
                  method: 'GET',
                  headers: { Accept: 'text/plain' },
                })
                  .then((response) => response.text())
                  .then((text) => {
                    if (module === 'startup' && type === 'js') {
                      text = hackStartUpModule(text);
                    } else if (module === 'mediawiki' && type === 'js') {
                      text = hackMediaWikiModule(text);
                    }

                    try {
                      fs.writeFileSync(moduleUri, text);
                      logger.info(`created dep ${module} for article ${articleId}`);
                    } catch (e) {
                      logger.warn(`Error writing file ${moduleUri} ${e}`);
                    }
                  })
                  .catch((e) => logger.warn(`Error fetching load.php for ${articleId} ${e}`));
              } else {
                return Promise.resolve();
              }
            })
            .catch((e) => logger.error(e));
        }
      }

      function treatMedias(parsoidDoc, articleId, finished) {
        /* Clean/rewrite image tags */
        const imgs = parsoidDoc.getElementsByTagName('img');
        const videos = Array.from(parsoidDoc.getElementsByTagName('video'));
        const srcCache = {};

        videos.forEach((videoEl: DominoElement) => {
          // Worth noting:
          // Video tags are used for audio files too (as opposed to the audio tag)
          // When it's only audio, there will be a single OGG file
          // For video, we get multiple SOURCE tages with different resolutions

          const posterUrl = videoEl.getAttribute('poster');
          const videoPosterUrl = U.getFullUrl(webUrlHost, posterUrl);
          const newVideoPosterUrl = getMediaUrl(videoPosterUrl);
          let videoSources: any[] = Array.from(videoEl.children).filter((child: any) => child.tagName === 'SOURCE');

          // Firefox is not able to display correctly <video> nodes with a height < 40.
          // In that case the controls are not displayed.
          if (videoEl.getAttribute('height') && videoEl.getAttribute('height') < 40) {
            videoEl.setAttribute('height', '40');
          }

          // Always show controls
          videoEl.setAttribute('controls', '40');

          if (env.nopic || env.novid || env.nodet) {
            DU.deleteNode(videoEl);
            return;
          }

          if (posterUrl) { videoEl.setAttribute('poster', newVideoPosterUrl); }
          videoEl.removeAttribute('resource');

          if (!srcCache.hasOwnProperty(videoPosterUrl)) {
            srcCache[videoPosterUrl] = true;
            downloadFileQueue.push(videoPosterUrl);
          }

          function byWidthXHeight(a, b) {
            // If there is no width/height, it counts as zero, probably best?
            // Sometimes (pure audio) there will only be one item
            // Sometimes (pure audio) there won't be width/height
            const aWidth = Number(a.getAttribute('data-file-width') || a.getAttribute('data-width') || 0);
            const aHeight = Number(a.getAttribute('data-file-height') || a.getAttribute('data-height') || 0);
            const bWidth = Number(b.getAttribute('data-file-width') || b.getAttribute('data-width') || 0);
            const bHeight = Number(b.getAttribute('data-file-height') || b.getAttribute('data-height') || 0);

            const aVal = aWidth * aHeight;
            const bVal = bWidth * bHeight;
            return aVal > bVal ? 1 : -1;
          }

          videoSources = videoSources.sort(byWidthXHeight);

          const sourcesToRemove = videoSources.slice(1); // All but first

          sourcesToRemove.forEach(DU.deleteNode);

          const sourceEl = videoSources[0]; // Use first source (smallest resolution)
          const sourceUrl = U.getFullUrl(webUrlHost, sourceEl.getAttribute('src'));
          const newUrl = getMediaUrl(sourceUrl);

          if (!newUrl) {
            DU.deleteNode(sourceEl);
            return;
          }

          /* Download content, but avoid duplicate calls */
          if (!srcCache.hasOwnProperty(sourceUrl)) {
            srcCache[sourceUrl] = true;
            downloadFileQueue.push(sourceUrl);
          }

          sourceEl.setAttribute('src', newUrl);
        });

        // tslint:disable-next-line:prefer-for-of
        for (let i = 0; i < imgs.length; i += 1) {
          const img = imgs[i];
          const imageNodeClass = img.getAttribute('class') || '';

          if (
            (!env.nopic
              || imageNodeClass.search('mwe-math-fallback-image-inline') >= 0
              || img.getAttribute('typeof') === 'mw:Extension/math')
            && img.getAttribute('src')
            && img.getAttribute('src').indexOf('./Special:FilePath/') !== 0
          ) {
            /* Remove image link */
            const linkNode = img.parentNode;
            if (linkNode.tagName === 'A') {
              /* Check if the target is mirrored */
              const href = linkNode.getAttribute('href') || '';
              const title = mw.extractPageTitleFromHref(href);
              const keepLink = title && isMirrored(title);

              /* Under certain condition it seems that this is possible
                               * to have parentNode == undefined, in this case this
                               * seems preferable to remove the whole link+content than
                               * keeping a wrong link. See for example this url
                               * http://parsoid.wmflabs.org/ko/%EC%9D%B4%ED%9C%98%EC%86%8C */
              if (!keepLink) {
                if (linkNode.parentNode) {
                  linkNode.parentNode.replaceChild(img, linkNode);
                } else {
                  DU.deleteNode(img);
                }
              }
            }

            /* Rewrite image src attribute */
            if (img) {
              const src = U.getFullUrl(webUrlHost, img.getAttribute('src'));
              const newSrc = getMediaUrl(src);

              if (newSrc) {
                /* Download image, but avoid duplicate calls */
                if (!srcCache.hasOwnProperty(src)) {
                  srcCache[src] = true;
                  downloadFileQueue.push(src);
                }

                /* Change image source attribute to point to the local image */
                img.setAttribute('src', newSrc);

                /* Remove useless 'resource' attribute */
                img.removeAttribute('resource');

                /* Remove srcset */
                img.removeAttribute('srcset');
              } else {
                DU.deleteNode(img);
              }
            }
          } else {
            DU.deleteNode(img);
          }
        }

        /* Improve image frames */
        const figures = parsoidDoc.getElementsByTagName('figure');
        const spans = parsoidDoc.querySelectorAll('span[typeof=mw:Image/Frameless]');
        const imageNodes = Array.prototype.slice.call(figures).concat(Array.prototype.slice.call(spans));
        // tslint:disable-next-line:prefer-for-of
        for (let i = 0; i < imageNodes.length; i += 1) {
          const imageNode = imageNodes[i];
          let image;
          const numImages = imageNode.getElementsByTagName('img').length;
          const numVideos = imageNode.getElementsByTagName('video').length;
          if (numImages) {
            image = imageNode.getElementsByTagName('img')[0];
          } else if (numVideos) {
            image = imageNode.getElementsByTagName('video')[0];
          }
          const isStillLinked = image && image.parentNode && image.parentNode.tagName === 'A';

          if (!env.nopic && imageNode && image) {
            const imageNodeClass = imageNode.getAttribute('class') || ''; // imageNodeClass already defined
            const imageNodeTypeof = imageNode.getAttribute('typeof') || '';

            if (
              imageNodeTypeof.indexOf('mw:Image/Thumb') >= 0
              || imageNodeTypeof.indexOf('mw:Video/Thumb') >= 0
              || zim.mobileLayout
            ) {
              const descriptions = imageNode.getElementsByTagName('figcaption');
              const description = descriptions.length > 0 ? descriptions[0] : undefined;
              const imageWidth = parseInt(image.getAttribute('width'), 10);

              let thumbDiv = parsoidDoc.createElement('div');
              thumbDiv.setAttribute('class', 'thumb');
              if (imageNodeClass.search('mw-halign-right') >= 0) {
                DU.appendToAttr(thumbDiv, 'class', 'tright');
              } else if (imageNodeClass.search('mw-halign-left') >= 0) {
                DU.appendToAttr(thumbDiv, 'class', 'tleft');
              } else if (imageNodeClass.search('mw-halign-center') >= 0) {
                DU.appendToAttr(thumbDiv, 'class', 'tnone');
                const centerDiv = parsoidDoc.createElement('center');
                centerDiv.appendChild(thumbDiv);
                thumbDiv = centerDiv;
              } else {
                const revAutoAlign = env.ltr ? 'right' : 'left';
                DU.appendToAttr(thumbDiv, 'class', `t${revAutoAlign}`);
              }

              const thumbinnerDiv = parsoidDoc.createElement('div');
              thumbinnerDiv.setAttribute('class', 'thumbinner');
              thumbinnerDiv.setAttribute('style', `width:${imageWidth + 2}px`);

              const thumbcaptionDiv = parsoidDoc.createElement('div');
              thumbcaptionDiv.setAttribute('class', 'thumbcaption');
              const autoAlign = env.ltr ? 'left' : 'right';
              thumbcaptionDiv.setAttribute('style', `text-align: ${autoAlign}`);
              if (description) {
                thumbcaptionDiv.innerHTML = description.innerHTML;
              }

              thumbinnerDiv.appendChild(isStillLinked ? image.parentNode : image);
              thumbinnerDiv.appendChild(thumbcaptionDiv);
              thumbDiv.appendChild(thumbinnerDiv);

              imageNode.parentNode.replaceChild(thumbDiv, imageNode);
            } else if (imageNodeTypeof.indexOf('mw:Image') >= 0) {
              const div = parsoidDoc.createElement('div');
              if (imageNodeClass.search('mw-halign-right') >= 0) {
                DU.appendToAttr(div, 'class', 'floatright');
              } else if (imageNodeClass.search('mw-halign-left') >= 0) {
                DU.appendToAttr(div, 'class', 'floatleft');
              } else if (imageNodeClass.search('mw-halign-center') >= 0) {
                DU.appendToAttr(div, 'class', 'center');
              }
              div.appendChild(isStillLinked ? image.parentNode : image);
              imageNode.parentNode.replaceChild(div, imageNode);
            }
          } else {
            DU.deleteNode(imageNode);
          }
        }

        finished(null, parsoidDoc, articleId);
      }

      function rewriteUrls(parsoidDoc, articleId, finished) {
        /* Go through all links */
        const as = parsoidDoc.getElementsByTagName('a');
        const areas = parsoidDoc.getElementsByTagName('area');
        const linkNodes = Array.prototype.slice.call(as).concat(Array.prototype.slice.call(areas));

        function removeLinksToUnmirroredArticles(linkNode, href, cb) {
          const title = mw.extractPageTitleFromHref(href);
          if (!title) {
            setImmediate(() => cb());
            return;
          }

          if (isMirrored(title)) {
            /* Deal with local anchor */
            const localAnchor = href.lastIndexOf('#') === -1 ? '' : href.substr(href.lastIndexOf('#'));
            linkNode.setAttribute('href', env.getArticleUrl(title) + localAnchor);
            setImmediate(() => cb());
          } else {
            redis.processRedirectIfExists(title, (res) => {
              if (res) {
                linkNode.setAttribute('href', env.getArticleUrl(title));
              } else {
                U.migrateChildren(linkNode, linkNode.parentNode, linkNode);
                linkNode.parentNode.removeChild(linkNode);
              }
              setImmediate(() => cb());
            });
          }
        }

        function rewriteUrl(linkNode, finished) {
          const rel = linkNode.getAttribute('rel');
          let href = linkNode.getAttribute('href') || '';

          if (!href) {
            DU.deleteNode(linkNode);
            setImmediate(() => finished());
          } else if (href.substring(0, 1) === '#') {
            setImmediate(() => finished());
          } else {
            /* Deal with custom geo. URL replacement, for example:
             * http://maps.wikivoyage-ev.org/w/poimap2.php?lat=44.5044943&lon=34.1969633&zoom=15&layer=M&lang=ru&name=%D0%9C%D0%B0%D1%81%D1%81%D0%B0%D0%BD%D0%B4%D1%80%D0%B0
             * http://tools.wmflabs.org/geohack/geohack.php?language=fr&pagename=Tour_Eiffel&params=48.85825_N_2.2945_E_type:landmark_region:fr
             */
            if (rel !== 'mw:WikiLink') {
              let lat;
              let lon;
              if (/poimap2\.php/i.test(href)) {
                const hrefQuery = urlParser.parse(href, true).query;
                lat = parseFloat(hrefQuery.lat as string);
                lon = parseFloat(hrefQuery.lon as string);
              } else if (/geohack\.php/i.test(href)) {
                let { params } = urlParser.parse(href, true).query;

                /* "params" might be an array, try to detect the geo localization one */
                if (params instanceof Array) {
                  let i = 0;
                  while (params[i] && isNaN(+params[i][0])) {
                    i += 1;
                  }
                  params = params[i];
                }

                if (params) {
                  // see https://bitbucket.org/magnusmanske/geohack/src public_html geo_param.php
                  const pieces = params.toUpperCase().split('_');
                  const semiPieces = pieces.length > 0 ? pieces[0].split(';') : undefined;
                  if (semiPieces && semiPieces.length === 2) {
                    [lat, lon] = semiPieces;
                  } else {
                    const factors = [1, 60, 3600];
                    let offs = 0;

                    const deg = (hemiHash) => {
                      let out = 0;
                      let hemiSign = 0;
                      for (let i = 0; i < 4 && i + offs < pieces.length; i += 1) {
                        const v = pieces[i + offs];
                        hemiSign = hemiHash[v];
                        if (hemiSign) {
                          offs = i + 1;
                          break;
                        }
                        out += +v / factors[i];
                      }
                      return out * hemiSign;
                    };

                    lat = deg({ N: 1, S: -1 });
                    lon = deg({ E: 1, W: -1, O: 1 });
                  }
                }
              } else if (/Special:Map/i.test(href)) {
                const parts = href.split('/');
                lat = parts[4];
                lon = parts[5];
              } else if (rel === 'mw:MediaLink') {
                if (!env.nopdf && /\.pdf/i.test(href)) {
                  try {
                    linkNode.setAttribute('href', getMediaUrl(href));
                    downloadFileQueue.push(href);
                  } catch (err) {
                    logger.warn('Error parsing url:', err);
                    DU.deleteNode(linkNode);
                  }
                }
              }

              if (!isNaN(lat) && !isNaN(lon)) {
                href = `geo:${lat},${lon}`;
                linkNode.setAttribute('href', href);
              }
            }

            if (rel) { // This is Parsoid HTML
              /* Add 'external' class to interwiki links */
              if (rel === 'mw:WikiLink/Interwiki') {
                DU.appendToAttr(linkNode, 'class', 'external');
              }

              /* Check if the link is "valid" */
              if (!href) {
                return finished({ message: `No href attribute in the following code, in article ${articleId}\n${linkNode.outerHTML}` });
              }

              /* Rewrite external links starting with // */
              if (rel.substring(0, 10) === 'mw:ExtLink' || rel === 'nofollow') {
                if (href.substring(0, 1) === '/') {
                  linkNode.setAttribute('href', U.getFullUrl(webUrlHost, href));
                } else if (href.substring(0, 2) === './') {
                  U.migrateChildren(linkNode, linkNode.parentNode, linkNode);
                  linkNode.parentNode.removeChild(linkNode);
                }
                setImmediate(() => finished());
              } else if (rel === 'mw:WikiLink' || rel === 'mw:referencedBy') {
                removeLinksToUnmirroredArticles(linkNode, href, finished);
              } else {
                setImmediate(() => finished());
              }
            } else { // This is MediaWiki HTML
              removeLinksToUnmirroredArticles(linkNode, href, finished);
            }
          }
        }

        async.eachLimit(linkNodes, speed, rewriteUrl, (error) => {
          finished(error && { message: `Problem rewriting urls`, error }, parsoidDoc, articleId);
        });
      }

      function applyOtherTreatments(parsoidDoc, articleId, finished) {
        const filtersConfig = config.filters;

        /* Don't need <link> and <input> tags */
        const nodesToDelete: Array<{ class?: string, tag?: string, filter?: (n) => boolean }> = [{ tag: 'link' }, { tag: 'input' }];

        /* Remove "map" tags if necessary */
        if (env.nopic) {
          nodesToDelete.push({ tag: 'map' });
        }

        /* Remove useless DOM nodes without children */
        function emptyChildFilter(n) {
          return !n.innerHTML;
        }
        nodesToDelete.push({ tag: 'li', filter: emptyChildFilter });
        nodesToDelete.push({ tag: 'span', filter: emptyChildFilter });

        /* Remove gallery boxes if pics need stripping of if it doesn't have thumbs */
        nodesToDelete.push({
          class: 'gallerybox',
          filter(n) {
            return !n.getElementsByTagName('img').length
              && !n.getElementsByTagName('audio').length
              && !n.getElementsByTagName('video').length;
          },
        });
        nodesToDelete.push({
          class: 'gallery',
          filter(n) {
            return !n.getElementsByClassName('gallerybox').length;
          },
        });

        /* Remove element with black listed CSS classes */
        filtersConfig.cssClassBlackList.forEach((classname) => {
          nodesToDelete.push({ class: classname });
        });

        if (env.nodet) {
          filtersConfig.nodetCssClassBlackList.forEach((classname) => {
            nodesToDelete.push({ class: classname });
          });
        }

        /* Remove element with black listed CSS classes and no link */
        filtersConfig.cssClassBlackListIfNoLink.forEach((classname) => {
          nodesToDelete.push({
            class: classname,
            filter(n) {
              return n.getElementsByTagName('a').length === 0;
            },
          });
        });

        /* Delete them all */
        nodesToDelete.forEach((t) => {
          let nodes;
          if (t.tag) {
            nodes = parsoidDoc.getElementsByTagName(t.tag);
          } else if (t.class) {
            nodes = parsoidDoc.getElementsByClassName(t.class);
          } else {
            return; /* throw error? */
          }

          const f = t.filter;
          // tslint:disable-next-line:prefer-for-of
          for (let i = 0; i < nodes.length; i += 1) {
            if (!f || f(nodes[i])) {
              DU.deleteNode(nodes[i]);
            }
          }
        });

        /* Go through all reference calls */
        const spans = parsoidDoc.getElementsByTagName('span');
        // tslint:disable-next-line:prefer-for-of
        for (let i = 0; i < spans.length; i += 1) {
          const span = spans[i];
          const rel = span.getAttribute('rel');
          if (rel === 'dc:references') {
            const sup = parsoidDoc.createElement('sup');
            if (span.innerHTML) {
              sup.id = span.id;
              sup.innerHTML = span.innerHTML;
              span.parentNode.replaceChild(sup, span);
            } else {
              DU.deleteNode(span);
            }
          }
        }

        /* Remove element with id in the blacklist */
        filtersConfig.idBlackList.forEach((id) => {
          const node = parsoidDoc.getElementById(id);
          if (node) {
            DU.deleteNode(node);
          }
        });

        /* Force display of element with that CSS class */
        filtersConfig.cssClassDisplayList.map((classname) => {
          const nodes = parsoidDoc.getElementsByClassName(classname);
          // tslint:disable-next-line:prefer-for-of
          for (let i = 0; i < nodes.length; i += 1) {
            nodes[i].style.removeProperty('display');
          }
        });

        /* Remove empty paragraphs */
        if (!keepEmptyParagraphs) {
          for (let level = 5; level > 0; level--) {
            const paragraphNodes = parsoidDoc.getElementsByTagName(`h${level}`);
            // tslint:disable-next-line:prefer-for-of
            for (let i = 0; i < paragraphNodes.length; i += 1) {
              const paragraphNode = paragraphNodes[i];
              const nextElementNode = DU.nextElementSibling(paragraphNode);

              /* No nodes */
              if (!nextElementNode) {
                DU.deleteNode(paragraphNode);
              } else {
                /* Delete if nextElementNode is a paragraph with <= level */
                const nextElementNodeTag = nextElementNode.tagName.toLowerCase();
                if (
                  nextElementNodeTag.length > 1
                  && nextElementNodeTag[0] === 'h'
                  && !isNaN(nextElementNodeTag[1])
                  && nextElementNodeTag[1] <= level
                ) {
                  DU.deleteNode(paragraphNode);
                }
              }
            }
          }
        }

        /* Clean the DOM of all uncessary code */
        const allNodes = parsoidDoc.getElementsByTagName('*');
        // tslint:disable-next-line:prefer-for-of
        for (let i = 0; i < allNodes.length; i += 1) {
          const node = allNodes[i];
          node.removeAttribute('data-parsoid');
          node.removeAttribute('typeof');
          node.removeAttribute('about');
          node.removeAttribute('data-mw');

          if (node.getAttribute('rel') && node.getAttribute('rel').substr(0, 3) === 'mw:') {
            node.removeAttribute('rel');
          }

          /* Remove a few css calls */
          filtersConfig.cssClassCallsBlackList.map((classname) => {
            if (node.getAttribute('class')) {
              node.setAttribute('class', node.getAttribute('class').replace(classname, ''));
            }
          });
        }

        finished(null, parsoidDoc, articleId);
      }

      function setFooter(parsoidDoc, articleId, finished) {
        const htmlTemplateDoc = domino.createDocument(
          (zim.mobileLayout ? htmlMobileTemplateCode : htmlDesktopTemplateCode)
            .replace('__ARTICLE_CONFIGVARS_LIST__', jsConfigVars !== '' ? genHeaderScript('jsConfigVars') : '')
            .replace(
              '__ARTICLE_JS_LIST__',
              jsDependenciesList.length !== 0
                ? jsDependenciesList.map((oneJsDep) => genHeaderScript(oneJsDep)).join('\n')
                : '',
            )
            .replace(
              '__ARTICLE_CSS_LIST__',
              styleDependenciesList.length !== 0
                ? styleDependenciesList.map((oneCssDep) => genHeaderCSSLink(oneCssDep)).join('\n')
                : '',
            ),
        );

        /* Create final document by merging template and parsoid documents */
        htmlTemplateDoc.getElementById('mw-content-text').style.setProperty('direction', env.ltr ? 'ltr' : 'rtl');
        htmlTemplateDoc.getElementById('mw-content-text').innerHTML = parsoidDoc.getElementsByTagName('body')[
          0
        ].innerHTML;

        /* Title */
        if (zim.mobileLayout) {
          htmlTemplateDoc.getElementsByTagName('title')[0].innerHTML = htmlTemplateDoc.getElementById('title_0')
            ? htmlTemplateDoc.getElementById('title_0').textContent
            : articleId.replace(/_/g, ' ');
          DU.deleteNode(htmlTemplateDoc.getElementById('titleHeading'));
        } else {
          htmlTemplateDoc.getElementsByTagName('title')[0].innerHTML = parsoidDoc.getElementsByTagName('title')
            ? parsoidDoc.getElementsByTagName('title')[0].textContent.replace(/_/g, ' ')
            : articleId.replace(/_/g, ' ');
          if (zim.mainPageId !== articleId) {
            htmlTemplateDoc.getElementById('titleHeading').innerHTML = htmlTemplateDoc.getElementsByTagName('title')[
              0
            ].innerHTML;
          } else {
            DU.deleteNode(htmlTemplateDoc.getElementById('titleHeading'));
          }
        }

        /* Subpage */
        if (isSubpage(articleId) && zim.mainPageId !== articleId) {
          const headingNode = htmlTemplateDoc.getElementById('mw-content-text');
          const subpagesNode = htmlTemplateDoc.createElement('span');
          const parents = articleId.split('/');
          parents.pop();
          let subpages = '';
          let parentPath = '';
          parents.map((parent) => {
            const label = parent.replace(/_/g, ' ');
            const isParentMirrored = isMirrored(parentPath + parent);
            subpages
              += `&lt; ${
              isParentMirrored
                ? `<a href="${env.getArticleUrl(parentPath + parent)}" title="${label}">`
                : ''
              }${label
              }${isParentMirrored ? '</a> ' : ' '}`;
            parentPath += `${parent}/`;
          });
          subpagesNode.innerHTML = subpages;
          subpagesNode.setAttribute('class', 'subpages');
          headingNode.parentNode.insertBefore(subpagesNode, headingNode);
        }

        /* Set footer */
        const div = htmlTemplateDoc.createElement('div');
        const oldId = articleIds[articleId];
        redis.getArticle(articleId, (error, detailsJson) => {
          if (error) {
            finished({ message: `Unable to get the details from redis for article ${articleId}`, error });
          } else {
            /* Is seems that sporadically this goes wrong */
            const details = JSON.parse(detailsJson);

            /* Revision date */
            const timestamp = details.t;
            const date = new Date(timestamp * 1000);
            div.innerHTML = footerTemplate({
              articleId: encodeURIComponent(articleId),
              webUrl: mw.webUrl,
              creator: zim.creator,
              oldId,
              date: date.toISOString().substring(0, 10),
            });
            htmlTemplateDoc.getElementById('mw-content-text').appendChild(div);
            addNoIndexCommentToElement(div);

            /* Geo-coordinates */
            const geoCoordinates = details.g;
            if (geoCoordinates) {
              const metaNode = htmlTemplateDoc.createElement('meta');
              metaNode.name = 'geo.position';
              metaNode.content = geoCoordinates; // latitude + ';' + longitude;
              htmlTemplateDoc.getElementsByTagName('head')[0].appendChild(metaNode);
            }

            finished(null, htmlTemplateDoc, articleId);
          }
        });
      }

      function writeArticle(doc, articleId, finished) {
        logger.log(`Saving article ${articleId}...`);
        let html = doc.documentElement.outerHTML;

        if (minifyHtml) {
          html = htmlMinifier.minify(html, {
            removeComments: true,
            conservativeCollapse: true,
            collapseBooleanAttributes: true,
            removeRedundantAttributes: true,
            removeEmptyAttributes: true,
            minifyCSS: true,
          });
        }

        if (env.deflateTmpHtml) {
          zlib.deflate(html, (error, deflatedHtml) => {
            fs.writeFile(env.getArticlePath(articleId), deflatedHtml, finished);
          });
        } else {
          fs.writeFile(env.getArticlePath(articleId), html, finished);
        }
      }

      function saveArticle(articleId, finished) {
        let html = '';
        if (zim.mobileLayout && zim.mainPageId !== articleId) {
          const articleApiUrl = `${mw.base}api/rest_v1/page/mobile-sections/${encodeURIComponent(articleId)}`;
          logger.info(`Getting (mobile) article from ${articleApiUrl}`);
          fetch(articleApiUrl, {
            method: 'GET',
            headers: { Accept: 'application/json' },
          })
            .then((response) => response.json())
            .then((json) => {
              // set the first section (open by default)
              html += leadSectionTemplate({
                lead_display_title: json.lead.displaytitle,
                lead_section_text: json.lead.sections[0].text,
              });

              // set all other section (closed by default)
              if (!env.nodet) {
                json.remaining.sections.forEach((oneSection, i) => {
                  if (i === 0 && oneSection.toclevel !== 1) { // We need at least one Top Level Section
                    html += sectionTemplate({
                      section_index: i,
                      section_id: i,
                      section_anchor: 'TopLevelSection',
                      section_line: 'Disambiguation',
                      section_text: '',
                    });
                  }

                  // if below is to test if we need to nest a subsections into a section
                  if (oneSection.toclevel === 1) {
                    html = html.replace(`__SUB_LEVEL_SECTION_${oneSection.id - 1}__`, ''); // remove unused anchor for subsection
                    html += sectionTemplate({
                      section_index: i + 1,
                      section_id: oneSection.id,
                      section_anchor: oneSection.anchor,
                      section_line: oneSection.line,
                      section_text: oneSection.text,
                    });
                  } else {
                    const replacement = subSectionTemplate({
                      section_index: i + 1,
                      section_toclevel: oneSection.toclevel + 1,
                      section_id: oneSection.id,
                      section_anchor: oneSection.anchor,
                      section_line: oneSection.line,
                      section_text: oneSection.text,
                    });
                    html = html.replace(`__SUB_LEVEL_SECTION_${oneSection.id - 1}__`, replacement);
                  }
                });
              }

              html = html.replace(`__SUB_LEVEL_SECTION_${json.remaining.sections.length}__`, ''); // remove the last subcestion anchor (all other anchor are removed in the forEach)
              buildArticleFromApiData();
            })
            .catch((e) => {
              logger.error(`Error handling json response from api`, e);
              buildArticleFromApiData();
            });
        } else {
          const articleUrl = parsoidUrl
            + encodeURIComponent(articleId)
            + (parsoidUrl.indexOf('/rest') < 0 ? `${parsoidUrl.indexOf('?') < 0 ? '?' : '&'}oldid=` : '/')
            + articleIds[articleId];
<<<<<<< HEAD
          logger.log(`Getting (desktop) article from ${articleUrl}`);
          const downloadFunc = skipHtmlCache || articleId === zim.mainPageId
            ? downloader.downloadContent.bind(downloader)
            : downloadContentAndCache;
          setTimeout((url, handler) => {
            downloadFunc(url)
              .then(({ content }) => handler(content))
              .catch((err) => {
                console.error(`Failed to get article [${articleUrl}] Skipping.`, err);
                finished();
              });
          },
=======
          logger.info(`Getting (desktop) article from ${articleUrl}`);
          setTimeout(
            skipHtmlCache || articleId === zim.mainPageId
              ? downloader.downloadContent.bind(downloader)
              : downloadContentAndCache,
>>>>>>> 57973e1e
            downloadFileQueue.length() + optimizationQueue.length(),
            articleUrl,
            (content) => {
              let json;
              if (parsoidContentType === 'json') {
                try {
                  json = JSON.parse(content.toString());
                } catch (e) {
                  // TODO: Figure out why this is happening
                  html = content.toString();
                  logger.warn(e);
                }
                if (json && json.visualeditor) {
                  html = json.visualeditor.content;
                } else if (json && (json.contentmodel === 'wikitext' || (json.html && json.html.body))) {
                  html = json.html.body;
                } else if (json && json.error) {
                  logger.warn(`Error by retrieving article: ${json.error.info}`);
                } else {
                  html = content.toString();
                }
              } else {
                html = content.toString();
              }
              buildArticleFromApiData();
            },
            articleId,
          );
        }

        function buildArticleFromApiData() {
          if (html) {
            const articlePath = env.getArticlePath(articleId);
            const prepareAndSaveArticle = async.compose(
              writeArticle,
              setFooter,
              applyOtherTreatments,
              rewriteUrls,
              treatMedias,
              storeDependencies,
              parseHtml,
            );

            logger.info(`Treating and saving article ${articleId} at ${articlePath}...`);
            prepareAndSaveArticle(html, articleId, (error) => {
<<<<<<< HEAD
              if (!error) {
                logger.log(`Successfully dumped article ${articleId}`);
                finished();
              } else {
                console.error(`Error preparing and saving file, skipping [${articleId}]`, error);
              }
=======
              if (!error) { logger.info(`Successfully dumped article ${articleId}`); }
              finished(error && { message: `Error preparing and saving file`, error });
>>>>>>> 57973e1e
            });
          } else {
            delete articleIds[articleId];
            finished();
          }
        }
      }

      logger.log('Saving articles...');
      async.eachLimit(Object.keys(articleIds), speed, saveArticle, (error) => {
        if (error) {
          reject({ message: `Fatal Error:`, error });
        } else {
          logger.log('All articles were retrieved and saved.');
          resolve();
        }
      });
    });
  }

  function addNoIndexCommentToElement(element) {
    const slices = element.parentElement.innerHTML.split(element.outerHTML);
    element.parentElement.innerHTML = `${slices[0]}<!--htdig_noindex-->${element.outerHTML}<!--/htdig_noindex-->${slices[1]}`;
  }

  function isMirrored(id) {
    if (!zim.articleList && id && id.indexOf(':') >= 0) {
      const namespace = mw.namespaces[id.substring(0, id.indexOf(':')).replace(/ /g, mw.spaceDelimiter)];
      if (namespace !== undefined) {
        return namespace.isContent;
      }
    }
    return id in articleIds;
  }

  function isSubpage(id) {
    if (id && id.indexOf('/') >= 0) {
      let namespace = id.indexOf(':') >= 0 ? id.substring(0, id.indexOf(':')).replace(/ /g, mw.spaceDelimiter) : '';
      namespace = mw.namespaces[namespace]; // namespace already defined
      if (namespace !== undefined) {
        return namespace.allowedSubpages;
      }
    }
    return false;
  }

  /* Grab and concatenate stylesheet files */
  function saveStylesheet() {
    return new Promise((resolve, reject) => {
      logger.log('Dumping stylesheets...');
      const urlCache = {};
      const stylePath = `${env.htmlRootPath}${dirs.style}/style.css`;

      /* Remove if exists */
      fs.unlink(stylePath, () => null);

      /* Take care to download medias */
      const downloadCSSFileQueue = async.queue((data: any, finished) => {
        downloader.downloadMediaFile(data.url, data.path, true, optimizationQueue, finished);
      }, speed);

      /* Take care to download CSS files */
      const downloadCSSQueue = async.queue(async (link: any, finished) => {
        try {
          /* link might be a 'link' DOM node or an URL */
          const cssUrl = typeof link === 'object' ? U.getFullUrl(webUrlHost, link.getAttribute('href')) : link;
          const linkMedia = typeof link === 'object' ? link.getAttribute('media') : null;

          if (cssUrl) {
            const cssUrlRegexp = new RegExp('url\\([\'"]{0,1}(.+?)[\'"]{0,1}\\)', 'gi');

<<<<<<< HEAD
            logger.log(`Downloading CSS from ${decodeURI(cssUrl)}`);
            const { content } = await downloader.downloadContent(cssUrl);
=======
          logger.info(`Downloading CSS from ${decodeURI(cssUrl)}`);
          downloader.downloadContent(cssUrl, (content) => {
>>>>>>> 57973e1e
            const body = content.toString();

            let rewrittenCss = `\n/* start ${cssUrl} */\n\n`;
            rewrittenCss += linkMedia ? `@media ${linkMedia}  {\n` : '\n';
            rewrittenCss += `${body}\n`;
            rewrittenCss += linkMedia ? `} /* @media ${linkMedia} */\n` : '\n';
            rewrittenCss += `\n/* end   ${cssUrl} */\n`;

            /* Downloading CSS dependencies */
            let match;
            // tslint:disable-next-line:no-conditional-assignment
            while ((match = cssUrlRegexp.exec(body))) {
              let url = match[1];

              /* Avoid 'data', so no url dependency */
              if (!url.match('^data')) {
                const filePathname = urlParser.parse(url, false, true).pathname;
                if (filePathname) {
                  const filename = pathParser.basename(filePathname);

                  /* Rewrite the CSS */
                  rewrittenCss = rewrittenCss.replace(url, filename);

                  /* Need a rewrite if url doesn't include protocol */
                  url = U.getFullUrl(webUrlHost, url, cssUrl);
                  url = url.indexOf('%') < 0 ? encodeURI(url) : url;

                  /* Download CSS dependency, but avoid duplicate calls */
                  if (!urlCache.hasOwnProperty(url) && filename) {
                    urlCache[url] = true;
                    downloadCSSFileQueue.push({ url, path: env.htmlRootPath + dirs.style + '/' + filename });
                  }
                } else {
                  logger.warn(`Skipping CSS [url(${url})] because the pathname could not be found [${filePathname}]`);
                }
              }
            }

            fs.appendFileSync(stylePath, rewrittenCss);
            finished();
          } else {
            finished();
          }
        } catch (err) {
          finished(err);
        }
      }, speed);

      /* Load main page to see which CSS files are needed */
      downloadContentAndCache(mw.webUrl)
        .then(({ content }) => {
          const html = content.toString();
          const doc = domino.createDocument(html);
          const links = doc.getElementsByTagName('link');

          /* Go through all CSS links */
          // tslint:disable-next-line:prefer-for-of
          for (let i = 0; i < links.length; i += 1) {
            const link = links[i];
            if (link.getAttribute('rel') === 'stylesheet') {
              downloadCSSQueue.push(link);
            }
          }

          /* Push Mediawiki:Offline.css ( at the end) */
          const offlineCssUrl = `${mw.webUrl}Mediawiki:offline.css?action=raw`;
          downloader.registerOptionalUrl(offlineCssUrl);
          downloadCSSQueue.push(offlineCssUrl);

          /* Set the drain method to be called one time everything is done */
          downloadCSSQueue.drain = function drain(error) {
            if (error) {
              return reject({ message: `Error in CSS dependencies`, error });
            }
            const drainBackup = downloadCSSQueue.drain;
            downloadCSSFileQueue.drain = function downloadCSSFileQueueDrain(error) {
              if (error) {
                reject({ message: `Error in CSS medias`, error });
              } else {
                downloadCSSQueue.drain = drainBackup;
                resolve();
              }
            } as any;
            downloadCSSFileQueue.push('');
          } as any;
          downloadCSSQueue.push('');
        });
    });
  }

  function getArticleIds(redirectQueue) {
    function drainRedirectQueue(redirectQueue) {
      return new Promise((resolve, reject) => {
        redirectQueue.drain = function drain(error) {
          if (error) {
            reject(`Unable to retrieve redirects for an article: ${error}`);
          } else {
            logger.log('All redirect ids retrieve successfuly.');
            resolve();
          }
        } as any;
        redirectQueue.push('');
      });
    }

    /* Parse article list given by API */
    function parseAPIResponse(body) {
      let next = '';
      const json = JSON.parse(body);
      const entries = json.query && json.query.pages;

      if (entries) {
        const redirectQueueValues = [];
        const details = {};
        Object.keys(entries).map((key) => {
          const entry = entries[key];
          entry.title = entry.title.replace(/ /g, mw.spaceDelimiter);

          if ('missing' in entry) {
            logger.warn(`Article ${entry.title} is not available on this wiki.`);
            delete articleIds[entry.title];
          } else {
            redirectQueueValues.push(entry.title);

            if (entry.revisions) {
              /* Get last revision id */
              articleIds[entry.title] = entry.revisions[0].revid;

              /* Get last revision id timestamp */
              const articleDetails: { t: number, g?: string } = { t: new Date(entry.revisions[0].timestamp).getTime() / 1000 };

              /* Get article geo coordinates */
              if (entry.coordinates) {
                articleDetails.g = `${entry.coordinates[0].lat};${entry.coordinates[0].lon}`;
              }

              /* Save as JSON string */
              details[entry.title] = JSON.stringify(articleDetails);
            } else if (entry.pageid) {
              logger.warn(`Unable to get revisions for ${entry.title}, but entry exists in the database. Article was probably deleted meanwhile.`);
              delete articleIds[entry.title];
            } else {
              throw new Error(`Unable to get revisions for ${entry.title}\nJSON was ${body}`);
            }
          }
        });

        if (redirectQueueValues.length) { redirectQueue.push(redirectQueueValues); }
        redis.saveArticles(details);
      }

      /* Get continue parameters from 'query-continue',
       * unfortunately old MW version does not use the same way
       * than recent */
      const continueHash = json['query-continue'] && json['query-continue'].allpages;
      if (continueHash) {
        Object.keys(continueHash).forEach((key) => {
          next += `&${key}=${encodeURIComponent(continueHash[key])}`;
        });
      }

      return next;
    }

    function getArticleIdsForLine(redirectQueue, line) {
      return new Promise((resolve, reject) => {
        if (line) {
          const title = line.replace(/ /g, mw.spaceDelimiter).replace('\r', '');
          const f = () => {
            downloader.downloadContent.bind(downloader)(mw.articleQueryUrl(title))
              .then(({ content }) => {
                const body = content.toString();
                if (body && body.length > 1) {
                  parseAPIResponse(body);
                }
                setTimeout(resolve, redirectQueue.length());
              })
              .catch(reject);
          };
          setTimeout(
            f,
            redirectQueue.length() > 30000 ? redirectQueue.length() - 30000 : 0,
          );
        } else {
          resolve();
        }
      });
    }

    /* Get ids from file */
    function getArticleIdsForFile() {
      return new Promise((resolve, reject) => {
        let lines;
        try {
          lines = fs.readFileSync(zim.articleList).toString().split('\n');
        } catch (error) {
          reject(`Unable to open article list file: ${error}`);
        }

        async.eachLimit(
          lines,
          speed,
          (line, finish) => getArticleIdsForLine(redirectQueue, line).then(() => finish(), (err) => finish(err)),
          (error) => {
            if (error) {
              reject({ message: `Unable to get all article ids for a file`, error });
            } else {
              logger.log('List of article ids to mirror completed');
              drainRedirectQueue(redirectQueue).then(resolve, reject);
            }
          },
        );
      });
    }

    /* Get ids from Mediawiki API */
    function getArticleIdsForNamespace(namespace, finished) {
      let next = '';

      async.doWhilst(
        (finished) => {
          logger.log(
            `Getting article ids for namespace "${namespace}" ${next !== '' ? ` (from ${namespace ? `${namespace}:` : ''}${next.split('=')[1]})` : ''
            }...`,
          );
          const url = mw.pageGeneratorQueryUrl(namespace, next);
          const dc = downloader.downloadContent.bind(downloader);
          setTimeout((url, handler) => {
            dc(url)
              .then(({ content }) => handler(content))
              .catch((err) => finished(err));
          },
            redirectQueue.length() > 30000 ? redirectQueue.length() - 30000 : 0,
            url,
            (content) => {
              const body = content.toString();
              if (body && body.length > 1) {
                next = parseAPIResponse(body);
                finished();
              } else {
                next = '';
                finished({ message: `Error by retrieving ${url}` });
              }
            });
        },
        () => next as any,
        (error) => {
          if (!error) {
            logger.log(`List of article ids to mirror completed for namespace "${namespace}"`);
          }
          finished(error && { message: `Unable to download article ids`, error });
        },
      );
    }

    function getArticleIdsForNamespaces() {
      return new Promise((resolve, reject) => {
        async.eachLimit(mw.namespacesToMirror, mw.namespacesToMirror.length, getArticleIdsForNamespace, (error) => {
          if (error) {
            reject(`Unable to get all article ids for in a namespace: ${error}`);
          } else {
            logger.log('All articles ids (but without redirect ids) for all namespaces were successfuly retrieved.');
            drainRedirectQueue(redirectQueue).then(resolve, reject);
          }
        });
      });
    }

    /* Get list of article ids */
    return doSeries([
      () => getArticleIdsForLine(redirectQueue, zim.mainPageId),
      () => {
        if (zim.articleList) {
          return getArticleIdsForFile();
        } else {
          return getArticleIdsForNamespaces();
        }
      },
      () => {
        if (!zim.articleList && !isMirrored(zim.mainPageId)) {
          return getArticleIdsForLine(redirectQueue, zim.mainPageId);
        } else {
          return Promise.resolve();
        }
      },
    ]);
  }

  /* Multiple developer friendly functions */
<<<<<<< HEAD
  function downloadContentAndCache(url): Promise<{ content: any, responseHeaders: any }> {
    return new Promise((resolve, reject) => {
      const cachePath = zim.cacheDirectory + crypto.createHash('sha1').update(url).digest('hex').substr(0, 20);
      const cacheHeadersPath = `${cachePath}.h`;

      async.series(
        [
          (finished) => {
            fs.readFile(cachePath, (error, data) => {
              finished(error, error ? undefined : data.toString());
            });
          },
          (finished) => {
            fs.readFile(cacheHeadersPath, (error, data) => {
              try {
                finished(error, error ? undefined : JSON.parse(data.toString()));
              } catch (error) {
                finished({ message: `Error in downloadContentAndCache() JSON parsing of ${cacheHeadersPath}`, error });
              }
            });
          },
        ],
        (error, results) => {
          if (error) {
            downloader.downloadContent(url)
              .then(({ content, responseHeaders }) => {
                logger.log(`Caching ${url} at ${cachePath}...`);
                fs.writeFile(cacheHeadersPath, JSON.stringify(responseHeaders), () => {
                  fs.writeFile(cachePath, content, () => {
                    resolve({ content, responseHeaders });
                  });
                });
              })
              .catch((err) => {
                console.log(err);
                reject(err);
              });
          } else {
            logger.log(`Cache hit for ${url} (${cachePath})`);
            U.touch(cachePath);
            resolve({ content: results[0], responseHeaders: results[1] });
          }
        },
      );
    });
=======
  function downloadContentAndCache(url, callback) {
    const cachePath = zim.cacheDirectory + crypto.createHash('sha1').update(url).digest('hex').substr(0, 20);
    const cacheHeadersPath = `${cachePath}.h`;

    async.series(
      [
        (finished) => {
          fs.readFile(cachePath, (error, data) => {
            finished(error, error ? undefined : data.toString());
          });
        },
        (finished) => {
          fs.readFile(cacheHeadersPath, (error, data) => {
            try {
              finished(error, error ? undefined : JSON.parse(data.toString()));
            } catch (error) {
              finished({ message: `Error in downloadContentAndCache() JSON parsing of ${cacheHeadersPath}`, error });
            }
          });
        },
      ],
      (error, results) => {
        if (error) {
          downloader.downloadContent(url, (content, responseHeaders) => {
            logger.info(`Caching ${url} at ${cachePath}...`);
            fs.writeFile(cacheHeadersPath, JSON.stringify(responseHeaders), () => {
              fs.writeFile(cachePath, content, () => {
                callback(content, responseHeaders);
              });
            });
          });
        } else {
          logger.info(`Cache hit for ${url} (${cachePath})`);
          U.touch(cachePath);
          callback(results[0], results[1]);
        }
      },
    );
>>>>>>> 57973e1e
  }

  function downloadFileAndCache(url, callback) {
    if (!url) {
      callback();
      return;
    }

    const parts = mediaRegex.exec(decodeURI(url));
    const filenameBase = parts[2].length > parts[5].length
      ? parts[2]
      : parts[5] + (parts[6] || '.svg') + (parts[7] || '');
    const width = parseInt(parts[4].replace(/px-/g, ''), 10) || INFINITY_WIDTH;

    /* Check if we have already met this image during this dumping process */
    redis.getMedia(filenameBase, (error, rWidth) => {
      /* If no redis entry */
      if (error || !rWidth || rWidth < width) {
        /* Set the redis entry if necessary */
        redis.saveMedia(filenameBase, width, () => {
          const mediaPath = getMediaPath(url);
          const cachePath = `${zim.cacheDirectory}m/${crypto.createHash('sha1').update(filenameBase).digest('hex').substr(0, 20)}${pathParser.extname(urlParser.parse(url, false, true).pathname || '') || ''}`;
          const cacheHeadersPath = `${cachePath}.h`;
          let toDownload = false;

          /* Check if the file exists in the cache */
          if (fs.existsSync(cacheHeadersPath) && fs.existsSync(cachePath)) {
            let responseHeaders;
            try {
              responseHeaders = JSON.parse(fs.readFileSync(cacheHeadersPath).toString());
            } catch (err) {
              logger.warn(`Error in downloadFileAndCache() JSON parsing of ${cacheHeadersPath}`, err);
              responseHeaders = undefined;
            }

            /* If the cache file width higher than needed, use it. Otherwise download it and erase the cache */
            if (!responseHeaders || responseHeaders.width < width) {
              toDownload = true;
            } else {
              fs.symlink(cachePath, mediaPath, 'file', (error) => {
                if (error) {
                  if (error.code !== 'EEXIST') {
                    return callback({ message: `Unable to create symlink to ${mediaPath} at ${cachePath}`, error });
                  }
                  if (!skipCacheCleaning) {
                    U.touch(cachePath);
                  }
                }

                if (!skipCacheCleaning) {
                  U.touch(cacheHeadersPath);
                }
              });
              redis.deleteOrCacheMedia(responseHeaders.width === width, width, filenameBase);
              callback();
            }
          } else {
            toDownload = true;
          }

          /* Download the file if necessary */
          if (toDownload) {
            downloader.downloadMediaFile(url, cachePath, true, optimizationQueue, (error) => {
              if (error) {
                callback();
              } else {
                logger.info(`Caching ${filenameBase} at ${cachePath}...`);
                fs.symlink(cachePath, mediaPath, 'file', (error) => {
                  if (error && error.code !== 'EEXIST') {
                    return callback({ message: `Unable to create symlink to ${mediaPath} at ${cachePath}`, error });
                  }
                  fs.writeFile(cacheHeadersPath, JSON.stringify({ width }), (error) => {
                    return callback(error && { message: `Unable to write cache header at ${cacheHeadersPath}`, error });
                  });
                });
              }
            });
          } else {
            logger.info(`Cache hit for ${url}`);
          }
        });
      } else {
        /* We already have this image with a resolution equal or higher to what we need */
        callback();
      }
    });
  }

  /* Internal path/url functions */
  function getMediaBase(url, escape) {
    let root;

    const parts = mediaRegex.exec(decodeURI(url));
    if (parts) {
      root = parts[2].length > parts[5].length ? parts[2] : parts[5] + (parts[6] || '.svg') + (parts[7] || '');
    }

    if (!root) {
      logger.warn(`Unable to parse media url "${url}"`);
      return '';
    }

    function e(str: string) {
      if (typeof str === 'undefined') {
        return undefined;
      }
      return escape ? encodeURIComponent(str) : str;
    }

    const filenameFirstVariant = parts[2];
    const filenameSecondVariant = parts[5] + (parts[6] || '.svg') + (parts[7] || '');
    let filename = U.decodeURIComponent(
      filenameFirstVariant.length > filenameSecondVariant.length ? filenameFirstVariant : filenameSecondVariant,
    );

    /* Need to shorten the file due to filesystem limitations */
    if (unicodeCutter.getBinarySize(filename) > 249) {
      const ext = pathParser.extname(filename).split('.')[1] || '';
      const basename = filename.substring(0, filename.length - ext.length - 1) || '';
      filename = `${unicodeCutter.truncateToBinarySize(basename, 239 - ext.length)
        + crypto.createHash('md5').update(basename).digest('hex').substring(0, 2)}.${ext}`;
    }

    return `${dirs.media}/${e(filename)}`;
  }

  function getMediaUrl(url) {
    return getMediaBase(url, true);
  }

  function getMediaPath(url, escape?) {
    const mediaBase = getMediaBase(url, escape);
    return mediaBase ? env.htmlRootPath + mediaBase : undefined;
  }

  function saveFavicon() {
    return new Promise((resolve, reject) => {
      logger.log('Saving favicon.png...');

      function resizeFavicon(faviconPath) {
        return new Promise((resolve, reject) => {
          const cmd = `convert -thumbnail 48 "${faviconPath}" "${faviconPath}.tmp" ; mv "${faviconPath}.tmp" "${faviconPath}" `;
          exec(cmd, (error) => {
            fs.stat(faviconPath, (error, stats) => {
              optimizationQueue.push({ path: faviconPath, size: stats.size }, () => {
                if (error) {
                  reject(error);
                } else {
                  resolve();
                }
              });
            });
          }).on('error', (error) => {
            reject(error);
            // console.error(error);
          });
        });
      }

      if (customZimFavicon) {
        const faviconPath = env.htmlRootPath + 'favicon.png';
        const content = fs.readFileSync(customZimFavicon);
        fs.writeFileSync(faviconPath, content);
        return resizeFavicon(faviconPath);
      } else {
        downloader.downloadContent(mw.siteInfoUrl())
          .then(({ content }) => {
            const body = content.toString();
            const entries = JSON.parse(body).query.general;
            if (!entries.logo) {
              return reject(`********\nNo site Logo Url. Expected a string, but got [${entries.logo}].\n\nPlease try specifying a customZimFavicon (--customZimFavicon=./path/to/your/file.ico)\n********`);
            }

<<<<<<< HEAD
            const parsedUrl = urlParser.parse(entries.logo);
            const ext = parsedUrl.pathname.split('.').slice(-1)[0];
            const faviconPath = env.htmlRootPath + `favicon.${ext}`;
            const faviconFinalPath = env.htmlRootPath + `favicon.png`;
            const logoUrl = parsedUrl.protocol ? entries.logo : 'http:' + entries.logo;
            downloader.downloadMediaFile(logoUrl, faviconPath, true, optimizationQueue, async () => {
              if (ext !== 'png') {
                console.warn(`Original favicon is not a PNG ([${ext}]). Converting it to PNG`);
                await new Promise((resolve, reject) => {
                  exec(`convert ${faviconPath} ${faviconFinalPath}`, (err) => {
                    if (err) {
                      reject(err);
                    } else {
                      resolve();
                    }
                  });
=======
          const parsedUrl = urlParser.parse(entries.logo);
          const ext = parsedUrl.pathname.split('.').slice(-1)[0];
          const faviconPath = env.htmlRootPath + `favicon.${ext}`;
          const faviconFinalPath = env.htmlRootPath + `favicon.png`;
          const logoUrl = parsedUrl.protocol ? entries.logo : 'http:' + entries.logo;
          downloader.downloadMediaFile(logoUrl, faviconPath, true, optimizationQueue, async () => {
            if (ext !== 'png') {
              logger.log(`Original favicon is not a PNG ([${ext}]). Converting it to PNG`);
              await new Promise((resolve, reject) => {
                exec(`convert ${faviconPath} ${faviconFinalPath}`, (err) => {
                  if (err) {
                    reject(err);
                  } else {
                    resolve();
                  }
>>>>>>> 57973e1e
                });
              }
              resizeFavicon(faviconFinalPath).then(resolve, reject);
            });
          })
          .catch(reject);
      }
    });
  }

  function getMainPage() {
    function writeMainPage(html) {
      const mainPagePath = `${env.htmlRootPath}index.htm`;
      if (env.deflateTmpHtml) {
        return new Promise((resolve, reject) => {
          zlib.deflate(html, (error, deflatedHtml) => {
            writeFilePromise(mainPagePath, deflatedHtml).then(resolve, reject);
          });
        });
      } else {
        return writeFilePromise(mainPagePath, html);
      }
    }

    function createMainPage() {
      logger.log('Creating main page...');
      const doc = domino.createDocument(
        (zim.mobileLayout ? htmlMobileTemplateCode : htmlDesktopTemplateCode)
          .replace('__ARTICLE_JS_LIST__', '')
          .replace('__ARTICLE_CSS_LIST__', '')
          .replace('__ARTICLE_CONFIGVARS_LIST__', ''),
      );
      doc.getElementById('titleHeading').innerHTML = 'Summary';
      doc.getElementsByTagName('title')[0].innerHTML = 'Summary';

      let html = '<ul>\n';
      Object.keys(articleIds).sort().forEach((articleId) => {
        html += `<li><a href="${env.getArticleBase(articleId, true)}">${articleId.replace(/_/g, ' ')}<a></li>\n`;
      });
      html += '</ul>\n';
      doc.getElementById('mw-content-text').innerHTML = html;

      /* Write the static html file */
      return writeMainPage(doc.documentElement.outerHTML);
    }

    function createMainPageRedirect() {
      logger.log('Create main page redirection...');
      const html = redirectTemplate({
        title: zim.mainPageId.replace(/_/g, ' '),
        target: env.getArticleBase(zim.mainPageId, true),
      });
      return writeMainPage(html);
    }

    if (zim.mainPageId) {
      return createMainPageRedirect();
    } else {
      return createMainPage();
    }
  }

}

export {
  getParametersList,
  execute,
};<|MERGE_RESOLUTION|>--- conflicted
+++ resolved
@@ -413,7 +413,6 @@
       try {
         const { content } = await downloader.downloadContent(url);
         const body = content.toString();
-<<<<<<< HEAD
         if (!JSON.parse(body).error) {
           const redirects = {};
           let redirectsCount = 0;
@@ -429,34 +428,10 @@
             }
           });
 
-          logger.log(`${redirectsCount} redirect(s) found for ${articleId}`);
+          logger.info(`${redirectsCount} redirect(s) found for ${articleId}`);
           redis.saveRedirects(redirectsCount, redirects, finished);
         } else {
           finished(JSON.parse(body).error);
-=======
-        try {
-          if (!JSON.parse(body).error) {
-            const redirects = {};
-            let redirectsCount = 0;
-            const { pages } = JSON.parse(body).query;
-
-            pages[Object.keys(pages)[0]].redirects.map((entry) => {
-              const title = entry.title.replace(/ /g, mw.spaceDelimiter);
-              redirects[title] = articleId;
-              redirectsCount += 1;
-
-              if (title === zim.mainPageId) {
-                zim.mainPageId = articleId;
-              }
-            });
-            logger.info(`${redirectsCount} redirect(s) found for ${articleId}`);
-            redis.saveRedirects(redirectsCount, redirects, finished);
-          } else {
-            finished(JSON.parse(body).error);
-          }
-        } catch (error) {
-          finished(error);
->>>>>>> 57973e1e
         }
       } catch (err) {
         finished(err);
@@ -646,34 +621,14 @@
   }
 
   function saveHtmlRedirects() {
-<<<<<<< HEAD
     logger.log('Saving HTML redirects...');
 
     function saveHtmlRedirect(redirectId, finished) {
       redis.getRedirect(redirectId, finished, (target) => {
-        logger.log(`Writing HTML redirect ${redirectId} (to ${target})...`);
+        logger.info(`Writing HTML redirect ${redirectId} (to ${target})...`);
         const data = redirectTemplate({
           target: env.getArticleUrl(target),
           title: redirectId.replace(/_/g, ' '),
-=======
-    return new Promise((resolve, reject) => {
-      logger.log('Saving HTML redirects...');
-
-      function saveHtmlRedirect(redirectId, finished) {
-        redis.getRedirect(redirectId, finished, (target) => {
-          logger.info(`Writing HTML redirect ${redirectId} (to ${target})...`);
-          const data = redirectTemplate({
-            target: env.getArticleUrl(target),
-            title: redirectId.replace(/_/g, ' '),
-          });
-          if (env.deflateTmpHtml) {
-            zlib.deflate(data, (error, deflatedHtml) => {
-              fs.writeFile(env.getArticlePath(redirectId), deflatedHtml, finished);
-            });
-          } else {
-            fs.writeFile(env.getArticlePath(redirectId), data, finished);
-          }
->>>>>>> 57973e1e
         });
         if (env.deflateTmpHtml) {
           zlib.deflate(data, (error, deflatedHtml) => {
@@ -1570,8 +1525,7 @@
             + encodeURIComponent(articleId)
             + (parsoidUrl.indexOf('/rest') < 0 ? `${parsoidUrl.indexOf('?') < 0 ? '?' : '&'}oldid=` : '/')
             + articleIds[articleId];
-<<<<<<< HEAD
-          logger.log(`Getting (desktop) article from ${articleUrl}`);
+          logger.info(`Getting (desktop) article from ${articleUrl}`);
           const downloadFunc = skipHtmlCache || articleId === zim.mainPageId
             ? downloader.downloadContent.bind(downloader)
             : downloadContentAndCache;
@@ -1583,13 +1537,6 @@
                 finished();
               });
           },
-=======
-          logger.info(`Getting (desktop) article from ${articleUrl}`);
-          setTimeout(
-            skipHtmlCache || articleId === zim.mainPageId
-              ? downloader.downloadContent.bind(downloader)
-              : downloadContentAndCache,
->>>>>>> 57973e1e
             downloadFileQueue.length() + optimizationQueue.length(),
             articleUrl,
             (content) => {
@@ -1635,17 +1582,13 @@
 
             logger.info(`Treating and saving article ${articleId} at ${articlePath}...`);
             prepareAndSaveArticle(html, articleId, (error) => {
-<<<<<<< HEAD
               if (!error) {
-                logger.log(`Successfully dumped article ${articleId}`);
+                logger.info(`Successfully dumped article ${articleId}`);
                 finished();
               } else {
-                console.error(`Error preparing and saving file, skipping [${articleId}]`, error);
-              }
-=======
-              if (!error) { logger.info(`Successfully dumped article ${articleId}`); }
-              finished(error && { message: `Error preparing and saving file`, error });
->>>>>>> 57973e1e
+                logger.warn(`Error preparing and saving file, skipping [${articleId}]`, error);
+                finished(error);
+              }
             });
           } else {
             delete articleIds[articleId];
@@ -1717,13 +1660,8 @@
           if (cssUrl) {
             const cssUrlRegexp = new RegExp('url\\([\'"]{0,1}(.+?)[\'"]{0,1}\\)', 'gi');
 
-<<<<<<< HEAD
-            logger.log(`Downloading CSS from ${decodeURI(cssUrl)}`);
+            logger.info(`Downloading CSS from ${decodeURI(cssUrl)}`);
             const { content } = await downloader.downloadContent(cssUrl);
-=======
-          logger.info(`Downloading CSS from ${decodeURI(cssUrl)}`);
-          downloader.downloadContent(cssUrl, (content) => {
->>>>>>> 57973e1e
             const body = content.toString();
 
             let rewrittenCss = `\n/* start ${cssUrl} */\n\n`;
@@ -2013,7 +1951,6 @@
   }
 
   /* Multiple developer friendly functions */
-<<<<<<< HEAD
   function downloadContentAndCache(url): Promise<{ content: any, responseHeaders: any }> {
     return new Promise((resolve, reject) => {
       const cachePath = zim.cacheDirectory + crypto.createHash('sha1').update(url).digest('hex').substr(0, 20);
@@ -2040,7 +1977,7 @@
           if (error) {
             downloader.downloadContent(url)
               .then(({ content, responseHeaders }) => {
-                logger.log(`Caching ${url} at ${cachePath}...`);
+                logger.info(`Caching ${url} at ${cachePath}...`);
                 fs.writeFile(cacheHeadersPath, JSON.stringify(responseHeaders), () => {
                   fs.writeFile(cachePath, content, () => {
                     resolve({ content, responseHeaders });
@@ -2048,7 +1985,7 @@
                 });
               })
               .catch((err) => {
-                console.log(err);
+                console.warn(err);
                 reject(err);
               });
           } else {
@@ -2059,46 +1996,6 @@
         },
       );
     });
-=======
-  function downloadContentAndCache(url, callback) {
-    const cachePath = zim.cacheDirectory + crypto.createHash('sha1').update(url).digest('hex').substr(0, 20);
-    const cacheHeadersPath = `${cachePath}.h`;
-
-    async.series(
-      [
-        (finished) => {
-          fs.readFile(cachePath, (error, data) => {
-            finished(error, error ? undefined : data.toString());
-          });
-        },
-        (finished) => {
-          fs.readFile(cacheHeadersPath, (error, data) => {
-            try {
-              finished(error, error ? undefined : JSON.parse(data.toString()));
-            } catch (error) {
-              finished({ message: `Error in downloadContentAndCache() JSON parsing of ${cacheHeadersPath}`, error });
-            }
-          });
-        },
-      ],
-      (error, results) => {
-        if (error) {
-          downloader.downloadContent(url, (content, responseHeaders) => {
-            logger.info(`Caching ${url} at ${cachePath}...`);
-            fs.writeFile(cacheHeadersPath, JSON.stringify(responseHeaders), () => {
-              fs.writeFile(cachePath, content, () => {
-                callback(content, responseHeaders);
-              });
-            });
-          });
-        } else {
-          logger.info(`Cache hit for ${url} (${cachePath})`);
-          U.touch(cachePath);
-          callback(results[0], results[1]);
-        }
-      },
-    );
->>>>>>> 57973e1e
   }
 
   function downloadFileAndCache(url, callback) {
@@ -2272,7 +2169,6 @@
               return reject(`********\nNo site Logo Url. Expected a string, but got [${entries.logo}].\n\nPlease try specifying a customZimFavicon (--customZimFavicon=./path/to/your/file.ico)\n********`);
             }
 
-<<<<<<< HEAD
             const parsedUrl = urlParser.parse(entries.logo);
             const ext = parsedUrl.pathname.split('.').slice(-1)[0];
             const faviconPath = env.htmlRootPath + `favicon.${ext}`;
@@ -2280,7 +2176,7 @@
             const logoUrl = parsedUrl.protocol ? entries.logo : 'http:' + entries.logo;
             downloader.downloadMediaFile(logoUrl, faviconPath, true, optimizationQueue, async () => {
               if (ext !== 'png') {
-                console.warn(`Original favicon is not a PNG ([${ext}]). Converting it to PNG`);
+                console.info(`Original favicon is not a PNG ([${ext}]). Converting it to PNG`);
                 await new Promise((resolve, reject) => {
                   exec(`convert ${faviconPath} ${faviconFinalPath}`, (err) => {
                     if (err) {
@@ -2289,23 +2185,6 @@
                       resolve();
                     }
                   });
-=======
-          const parsedUrl = urlParser.parse(entries.logo);
-          const ext = parsedUrl.pathname.split('.').slice(-1)[0];
-          const faviconPath = env.htmlRootPath + `favicon.${ext}`;
-          const faviconFinalPath = env.htmlRootPath + `favicon.png`;
-          const logoUrl = parsedUrl.protocol ? entries.logo : 'http:' + entries.logo;
-          downloader.downloadMediaFile(logoUrl, faviconPath, true, optimizationQueue, async () => {
-            if (ext !== 'png') {
-              logger.log(`Original favicon is not a PNG ([${ext}]). Converting it to PNG`);
-              await new Promise((resolve, reject) => {
-                exec(`convert ${faviconPath} ${faviconFinalPath}`, (err) => {
-                  if (err) {
-                    reject(err);
-                  } else {
-                    resolve();
-                  }
->>>>>>> 57973e1e
                 });
               }
               resizeFavicon(faviconFinalPath).then(resolve, reject);
