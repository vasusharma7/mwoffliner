--- conflicted
+++ resolved
@@ -41,6 +41,10 @@
         return { mediaDependencies }; // e.g. geo:11111,11111
     }
 
+    if (rel === 'mwo:NoRewrite') {
+        return { mediaDependencies };
+    }
+
     if (!hrefProtocol && href.slice(0, 2) === '//') {
         const wikiProtocol = urlParser.parse(mw.webUrl).protocol;
         href = `${wikiProtocol}${href}`;
@@ -52,13 +56,8 @@
         rel = 'mw:MediaLink';
     }
 
-<<<<<<< HEAD
-    if (rel === 'mwo:NoRewrite') {
-        return { mediaDependencies };
-=======
     if (hrefProtocol && hrefProtocol.includes('http') && !rel) {
         rel = 'mw:ExtLink';
->>>>>>> a96ea7be
     }
 
     if (!href) {
